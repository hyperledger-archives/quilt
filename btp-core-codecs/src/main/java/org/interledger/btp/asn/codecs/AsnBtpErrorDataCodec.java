--- conflicted
+++ resolved
@@ -45,11 +45,7 @@
         requestId,
         new AsnUtf8StringCodec(new AsnSizeConstraint(3)), //Code (e.g., F00)
         new AsnUtf8StringCodec(AsnSizeConstraint.UNCONSTRAINED), //Name (e.g., NotAcceptedError)
-<<<<<<< HEAD
-        new AsnBtpGeneralizedTimeCodec(),
-=======
         new AsnIA5StringCodec(AsnSizeConstraint.UNCONSTRAINED), //TriggeredAt
->>>>>>> d83cdcbb
         new AsnOctetStringCodec(AsnSizeConstraint.UNCONSTRAINED), //Data
         new AsnBtpSubProtocolsCodec() //SubProtocols
     );
@@ -66,11 +62,7 @@
         .requestId(getRequestId())
         .errorCode(BtpErrorCode.fromCodeAsString(getValueAt(0)))
         //.errorName(getValueAt(1))  // Not set -- standardized via the 3-character code.
-<<<<<<< HEAD
         .triggeredAt(getValueAt(2))
-=======
-        .triggeredAt(Instant.parse(getValueAt(2)))
->>>>>>> d83cdcbb
         .errorData(getValueAt(3))
         .subProtocols(getValueAt(4))
         .build();
@@ -87,11 +79,7 @@
 
     setValueAt(0, value.getErrorCode().getCodeIdentifier());
     setValueAt(1, value.getErrorCode().getCodeName());
-<<<<<<< HEAD
     setValueAt(2, value.getTriggeredAt());
-=======
-    setValueAt(2, value.getTriggeredAt().toString());
->>>>>>> d83cdcbb
     setValueAt(3, value.getErrorData());
     setValueAt(4, value.getSubProtocols());
   }
