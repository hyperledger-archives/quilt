--- conflicted
+++ resolved
@@ -5,7 +5,7 @@
   <parent>
     <groupId>org.interledger</groupId>
     <artifactId>quilt-parent</artifactId>
-    <version>0.18-SNAPSHOT</version>
+    <version>0.18.0-SNAPSHOT</version>
   </parent>
   <modelVersion>4.0.0</modelVersion>
 
@@ -16,9 +16,5 @@
   <modules>
     <module>stream-core</module>
     <module>stream-client</module>
-<<<<<<< HEAD
-    <module>stream-receiver</module>
-=======
->>>>>>> e6e0ec80
   </modules>
 </project>