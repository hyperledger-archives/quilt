--- conflicted
+++ resolved
@@ -85,12 +85,8 @@
     encryptedStreamPacketBytes = createEncryptedStreamPacketBytes(testStreamPacket);
 
     executionCondition = StreamUtils
-<<<<<<< HEAD
-        .generatedFulfillableFulfillment(connectionDetails.sharedSecret().key(), encryptedStreamPacketBytes).getCondition();
-=======
-        .generatedFulfillableFulfillment(connectionDetails.sharedSecret().getBytes(), encryptedStreamPacketBytes)
-        .getCondition();
->>>>>>> 24c523c4
+        .generatedFulfillableFulfillment(connectionDetails.sharedSecret().key(),
+            encryptedStreamPacketBytes).getCondition();
 
     preparePacket = createPreparePacket(executionCondition);
   }
@@ -177,18 +173,11 @@
     final ByteArrayOutputStream baos = new ByteArrayOutputStream();
     streamCodecContext.write(testStreamPacket, baos);
     final byte[] encryptedStreamPacketBytes = streamEncryptionService
-<<<<<<< HEAD
       .encrypt(connectionDetails.sharedSecret().key(), baos.toByteArray());
 
     final InterledgerCondition executionCondition = StreamUtils
-      .generatedFulfillableFulfillment(connectionDetails.sharedSecret().key(), encryptedStreamPacketBytes).getCondition();
-=======
-        .encrypt(Base64.getDecoder().decode(connectionDetails.sharedSecret()), baos.toByteArray());
-
-    final InterledgerCondition executionCondition = StreamUtils
-        .generatedFulfillableFulfillment(Base64.getDecoder().decode(connectionDetails.sharedSecret()),
-            encryptedStreamPacketBytes).getCondition();
->>>>>>> 24c523c4
+      .generatedFulfillableFulfillment(connectionDetails.sharedSecret().key(),
+          encryptedStreamPacketBytes).getCondition();
 
     final InterledgerPreparePacket preparePacket = InterledgerPreparePacket.builder()
         .destination(connectionDetails.destinationAddress())
@@ -248,12 +237,8 @@
     byte[] unfulfillableEncryptedStreamPacketBytes = createEncryptedStreamPacketBytes(unfulfillableStreamPacket);
 
     InterledgerCondition unfulfillableExecutionCondition = StreamUtils
-<<<<<<< HEAD
-        .generatedFulfillableFulfillment(connectionDetails.sharedSecret().key(), unfulfillableEncryptedStreamPacketBytes).getCondition();
-=======
-        .generatedFulfillableFulfillment(connectionDetails.sharedSecret().getBytes(),
+        .generatedFulfillableFulfillment(connectionDetails.sharedSecret().key(),
             unfulfillableEncryptedStreamPacketBytes).getCondition();
->>>>>>> 24c523c4
 
     InterledgerPreparePacket unfulfillablePrepare = createPreparePacket(unfulfillableExecutionCondition);
 
@@ -275,12 +260,8 @@
     byte[] unfulfillableEncryptedStreamPacketBytes = createEncryptedStreamPacketBytes(unfulfillableStreamPacket);
 
     InterledgerCondition unfulfillableExecutionCondition = StreamUtils
-<<<<<<< HEAD
-        .generatedFulfillableFulfillment(connectionDetails.sharedSecret().key(), unfulfillableEncryptedStreamPacketBytes).getCondition();
-=======
-        .generatedFulfillableFulfillment(connectionDetails.sharedSecret().getBytes(),
+        .generatedFulfillableFulfillment(connectionDetails.sharedSecret().key(),
             unfulfillableEncryptedStreamPacketBytes).getCondition();
->>>>>>> 24c523c4
 
     InterledgerPreparePacket unfulfillablePrepare = createPreparePacket(unfulfillableExecutionCondition);
 
@@ -318,10 +299,10 @@
     final ByteArrayOutputStream baos = new ByteArrayOutputStream();
     streamCodecContext.write(testStreamPacket, baos);
     final byte[] encryptedStreamPacketBytes = streamEncryptionService
-        .encrypt(Base64.getDecoder().decode(connectionDetails.sharedSecret()), baos.toByteArray());
+        .encrypt(connectionDetails.sharedSecret().key(), baos.toByteArray());
 
     final InterledgerCondition executionCondition = StreamUtils
-        .generatedFulfillableFulfillment(Base64.getDecoder().decode(connectionDetails.sharedSecret()),
+        .generatedFulfillableFulfillment(connectionDetails.sharedSecret().key(),
             encryptedStreamPacketBytes).getCondition();
 
     final InterledgerPreparePacket preparePacket = InterledgerPreparePacket.builder()
@@ -338,7 +319,7 @@
               assertThat(fulfillPacket.getFulfillment().getCondition()).isEqualTo(executionCondition);
               // Decrypt the packet and ensure we get a ConnectionClose Frame.
               final byte[] streamPacketBytes = streamEncryptionService.decrypt(
-                  Base64.getDecoder().decode(connectionDetails.sharedSecret()), fulfillPacket.getData()
+                  connectionDetails.sharedSecret().key(), fulfillPacket.getData()
               );
               try {
                 final StreamPacket streamPacket = streamCodecContext
