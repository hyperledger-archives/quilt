package org.interledger.stream.crypto;

import com.google.common.annotations.VisibleForTesting;
import com.google.common.hash.Hashing;

import java.nio.ByteBuffer;
import java.nio.charset.StandardCharsets;
import java.security.InvalidAlgorithmParameterException;
import java.security.InvalidKeyException;
import java.security.NoSuchAlgorithmException;
import java.util.Arrays;
import java.util.Objects;

import javax.crypto.BadPaddingException;
import javax.crypto.Cipher;
import javax.crypto.IllegalBlockSizeException;
import javax.crypto.NoSuchPaddingException;
import javax.crypto.SecretKey;
import javax.crypto.spec.GCMParameterSpec;
import javax.crypto.spec.SecretKeySpec;

/**
 * An {@link StreamEncryptionService} that uses a JavaKeystore for underlying key storage.
 */
public class JavaxStreamEncryptionService implements StreamEncryptionService {

  private static final String CIPHER_ALGO = "AES/GCM/NoPadding";
  private static final byte[] ENCRYPTION_KEY_STRING = "ilp_stream_encryption".getBytes(StandardCharsets.US_ASCII);
  /**
   * For GCM a 12 byte random byte-array is recommend by NIST because it's faster and more secure (See page 8 in the PDF
   * document below).
   *
   * @see "https://nvlpubs.nist.gov/nistpubs/Legacy/SP/nistspecialpublication800-38d.pdf"
   */
  private static final int AES_GCM_NONCE_IV_LENGTH = 12;
  private static final int AUTH_TAG_LENGTH_BITS = 128;
  private static final int AUTH_TAG_LENGTH_BYTES = AUTH_TAG_LENGTH_BITS / 8;
  
  @Override
  public byte[] encrypt(final byte[] sharedSecret, final byte[] plainText) throws EncryptionException {
    Objects.requireNonNull(plainText);

    // Create an initialization vector. For GCM a 12 byte random byte-array is recommend by NIST
    // because it's faster and more secure. See here, page 8:
    // https://nvlpubs.nist.gov/nistpubs/Legacy/SP/nistspecialpublication800-38d.pdf
    final byte[] iv = Random.randBytes(AES_GCM_NONCE_IV_LENGTH);

    return encryptWithIv(sharedSecret, plainText, iv);
  }

  @VisibleForTesting
  protected byte[] encryptWithIv(final byte[] sharedSecret, final byte[] plainText, final byte[] iv)
      throws EncryptionException {
    Objects.requireNonNull(plainText);

    byte[] encryptionKey = Hashing.hmacSha256(sharedSecret).hashBytes(ENCRYPTION_KEY_STRING).asBytes();
    final SecretKey typedEncryptionKey = new SecretKeySpec(encryptionKey, "AES");

    // See https://proandroiddev.com/security-best-practices-symmetric-encryption-with-aes-in-java-7616beaaade9
    try {
      final Cipher cipher = Cipher.getInstance(CIPHER_ALGO);
      // 128 is the recommended authentication tag length for GCM. More info can be found in pdf mentioned above.
      // After each encryption operation using GCM mode, callers should re-initialize the cipher objects with GCM
      // parameters using a different IV value.
      final GCMParameterSpec parameterSpec = new GCMParameterSpec(AUTH_TAG_LENGTH_BITS, iv);
      cipher.init(Cipher.ENCRYPT_MODE, typedEncryptionKey, parameterSpec);
      byte[] cipherText = cipher.doFinal(plainText);

      // TODO: Fix this in JS and Rust so that the typical ordering is not wonky, and avoids this copy.
      byte[] rearrangedCipherText = new byte[cipherText.length];
      // Rearrange the bytes so that the tag goes first (should have put it last in the JS implementation, but oh well)
      System.arraycopy(
          cipherText, cipherText.length - AUTH_TAG_LENGTH_BYTES, rearrangedCipherText, 0, AUTH_TAG_LENGTH_BYTES
      );
      // Put the cipherText last...
      System.arraycopy(
          cipherText, 0, rearrangedCipherText, AUTH_TAG_LENGTH_BYTES, cipherText.length - AUTH_TAG_LENGTH_BYTES
      );

      // Concatenate to a single message
      final ByteBuffer cipherMessageByteBuffer = ByteBuffer.allocate(iv.length + cipherText.length);
      cipherMessageByteBuffer.put(iv);
      cipherMessageByteBuffer.put(rearrangedCipherText);
      final byte[] cipherMessage = cipherMessageByteBuffer.array();

      // It is best practice to try to wipe sensible data like a cryptographic key or IV from memory as fast as
      // possible. Since Java is a language with automatic memory management, we don’t have any guarantees that the
      // following works as intended, but it should in most cases
      Arrays.fill(iv, (byte) 0); //overwrite the content of key with zeros
      Arrays.fill(encryptionKey, (byte) 0);

      return cipherMessage;
    } catch (NoSuchAlgorithmException | NoSuchPaddingException | InvalidAlgorithmParameterException |
        InvalidKeyException | BadPaddingException | IllegalBlockSizeException e) {
      throw new EncryptionException("Unable to Encrypt: ", e);
    }
  }

  @Override
  public byte[] decrypt(final byte[] sharedSecret, final byte[] cipherMessage) {
    Objects.requireNonNull(cipherMessage);

    byte[] encryptionKey = Hashing.hmacSha256(sharedSecret).hashBytes(ENCRYPTION_KEY_STRING).asBytes();
    final SecretKey typedEncryptionKey = new SecretKeySpec(encryptionKey, "AES");

    // First, deconstruct the message
    try {
      ByteBuffer byteBuffer = ByteBuffer.wrap(cipherMessage);
      int ivLength = AES_GCM_NONCE_IV_LENGTH;
      if (ivLength < 12 || ivLength >= 16) { // check input parameter
        throw new IllegalArgumentException("invalid IV length (suggested is " + AES_GCM_NONCE_IV_LENGTH);
      }
      byte[] iv = new byte[ivLength];
      byteBuffer.get(iv);
      byte[] cipherText = new byte[byteBuffer.remaining()];
      byteBuffer.get(cipherText);

      // TODO: See https://github.com/hyperledger/quilt/issues/237
<<<<<<< HEAD
      // Rearrange the bytes so that the `tag` goes last, after tha Additionally Authenticated Data (AAD). Prior to this
      // reversal, the data is inverted because that's what the RFC specifies, and that's what JS and Rust do.
=======
>>>>>>> a649ba4a
      byte[] rearrangedCipherText = new byte[cipherText.length];
      System.arraycopy(
          cipherText, 0, rearrangedCipherText, cipherText.length - AUTH_TAG_LENGTH_BYTES, AUTH_TAG_LENGTH_BYTES
      );
      // Put the cipherText last...
      System.arraycopy(
          cipherText, AUTH_TAG_LENGTH_BYTES, rearrangedCipherText, 0, cipherText.length - AUTH_TAG_LENGTH_BYTES
      );

      final Cipher cipher = Cipher.getInstance(CIPHER_ALGO);
      cipher.init(Cipher.DECRYPT_MODE, typedEncryptionKey, new GCMParameterSpec(AUTH_TAG_LENGTH_BITS, iv));
      byte[] plainText = cipher.doFinal(rearrangedCipherText);

      // It is best practice to try to wipe sensible data like a cryptographic key or IV from memory as fast as
      // possible. Since Java is a language with automatic memory management, we don’t have any guarantees that the
      // following works as intended, but it should in most cases:
      Arrays.fill(iv, (byte) 0); //overwrite the content of key with zeros
      Arrays.fill(encryptionKey, (byte) 0);

      return plainText;
    } catch (Exception e) {
      throw new EncryptionException(e.getMessage(), e);
    }
  }

}<|MERGE_RESOLUTION|>--- conflicted
+++ resolved
@@ -6,7 +6,7 @@
 import java.nio.ByteBuffer;
 import java.nio.charset.StandardCharsets;
 import java.security.InvalidAlgorithmParameterException;
-import java.security.InvalidKeyException;
+import java.¬security.InvalidKeyException;
 import java.security.NoSuchAlgorithmException;
 import java.util.Arrays;
 import java.util.Objects;
@@ -25,7 +25,9 @@
 public class JavaxStreamEncryptionService implements StreamEncryptionService {
 
   private static final String CIPHER_ALGO = "AES/GCM/NoPadding";
+
   private static final byte[] ENCRYPTION_KEY_STRING = "ilp_stream_encryption".getBytes(StandardCharsets.US_ASCII);
+
   /**
    * For GCM a 12 byte random byte-array is recommend by NIST because it's faster and more secure (See page 8 in the PDF
    * document below).
@@ -33,9 +35,10 @@
    * @see "https://nvlpubs.nist.gov/nistpubs/Legacy/SP/nistspecialpublication800-38d.pdf"
    */
   private static final int AES_GCM_NONCE_IV_LENGTH = 12;
+
   private static final int AUTH_TAG_LENGTH_BITS = 128;
   private static final int AUTH_TAG_LENGTH_BYTES = AUTH_TAG_LENGTH_BITS / 8;
-  
+
   @Override
   public byte[] encrypt(final byte[] sharedSecret, final byte[] plainText) throws EncryptionException {
     Objects.requireNonNull(plainText);
@@ -116,11 +119,8 @@
       byteBuffer.get(cipherText);
 
       // TODO: See https://github.com/hyperledger/quilt/issues/237
-<<<<<<< HEAD
       // Rearrange the bytes so that the `tag` goes last, after tha Additionally Authenticated Data (AAD). Prior to this
       // reversal, the data is inverted because that's what the RFC specifies, and that's what JS and Rust do.
-=======
->>>>>>> a649ba4a
       byte[] rearrangedCipherText = new byte[cipherText.length];
       System.arraycopy(
           cipherText, 0, rearrangedCipherText, cipherText.length - AUTH_TAG_LENGTH_BYTES, AUTH_TAG_LENGTH_BYTES
