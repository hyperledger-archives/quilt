package org.interledger.stream.sender;

import static org.interledger.core.InterledgerErrorCode.T04_INSUFFICIENT_LIQUIDITY_CODE;

import org.interledger.codecs.stream.StreamCodecContextFactory;
import org.interledger.core.InterledgerErrorCode;
import org.interledger.core.InterledgerPreparePacket;
import org.interledger.core.InterledgerRejectPacket;
import org.interledger.encoding.asn.framework.CodecContext;
import org.interledger.stream.AmountTooLargeErrorData;
import org.interledger.stream.StreamUtils;

import com.google.common.annotations.VisibleForTesting;
import com.google.common.primitives.UnsignedLong;
import org.slf4j.Logger;
import org.slf4j.LoggerFactory;

import java.io.ByteArrayInputStream;
import java.math.BigDecimal;
import java.math.RoundingMode;
import java.util.Objects;
import java.util.Optional;
import java.util.concurrent.atomic.AtomicReference;

/**
 * A basic congestion controller that implements an Additive Increase, Multiplicative Decrease (AIMD) congestion control
 * algorithm.
 *
 * @see "https://en.wikipedia.org/wiki/Additive_increase/multiplicative_decrease"
 */
public class AimdCongestionController implements CongestionController {

  private static final UnsignedLong TWO = UnsignedLong.valueOf(2L);
  private static final UnsignedLong HALF_UNSIGNED_MAX = UnsignedLong.MAX_VALUE.dividedBy(TWO);

  private final Logger logger = LoggerFactory.getLogger(this.getClass());

  private final UnsignedLong increaseAmount;
  private final BigDecimal decreaseFactor;
  private final CodecContext streamCodecContext;

  private AtomicReference<CongestionState> congestionState;
  private AtomicReference<UnsignedLong> amountInFlight;

  /**
   * The current maximum packet size that will be used.
   */
  private Optional<UnsignedLong> maxPacketAmount;

  /**
   * The maximum amount of value that can be "in flight" (i.e., waiting for a response) at any given moment in time.
   * This value fluctuates dynamically in response to stream conditions.
   */
  private AtomicReference<UnsignedLong> maxInFlight;

  public AimdCongestionController() {
    this(
        UnsignedLong.valueOf(1000L), UnsignedLong.valueOf(1000L), BigDecimal.valueOf(2.0),
        StreamCodecContextFactory.oer()
    );
  }

  /**
   * Required-args Constructor.
   *
   * @param startAmount        An {@link UnsignedLong} representing the packet amount to start a STREAM at.
   * @param increaseAmount     An {@link UnsignedLong} representing the amount to increase the {@link #maxInFlight} by
   *                           whenever a valid fulfillment is encountered. This value determines how quickly packet
   *                           sizes increase as the payment path continues to process larger and larger packets.
   * @param decreaseFactor     An {@link UnsignedLong} representing the amount to lower {@link #maxInFlight} by when the
   *                           receiver rejects a STREAM packet containing a T04 or non-F08 error code (F08 rejections
   *                           will contain information that can be used to reduce
   * @param streamCodecContext A {@link CodecContext} for encoding and decoding STREAM packets and frames.
   */
  public AimdCongestionController(
      final UnsignedLong startAmount, final UnsignedLong increaseAmount, final BigDecimal decreaseFactor,
      final CodecContext streamCodecContext
  ) {
    this.maxInFlight = new AtomicReference<>(Objects.requireNonNull(startAmount, "startAmount must not be null"));
    this.increaseAmount = Objects.requireNonNull(increaseAmount, "increaseAmount must not be null");
    this.decreaseFactor = Objects.requireNonNull(decreaseFactor, "decreaseFactor must not be null");
    this.streamCodecContext = Objects.requireNonNull(streamCodecContext, "streamCodecContext must not be null");

    this.congestionState = new AtomicReference<>(CongestionState.SLOW_START);
    this.amountInFlight = new AtomicReference<>(UnsignedLong.ZERO);

    this.maxPacketAmount = Optional.empty();
  }

  /**
   * <p>Compute the maximum packet amount that should be used if a new ILPv4 packet is going to be sent as part of this
   * Stream. This value is used by the stream client to form the next prepare packet size, and fluctuates based upon
   * prior stream activity.</p>
   *
   * <p>This computation depends on a sub-computation called `amountLeftInWindow`, which is the difference between the
   * {@link #maxInFlight} and the current {@link #amountInFlight}. The {@code maxAmount} returned by this function is
   * then computed by taking the min of `amountLeftInWindow` and {@link #maxPacketAmount}.</p>
   *
   * @return An {@link UnsignedLong} representing the current max packet amount for packets in this stream.
   */
  @Override
  public UnsignedLong getMaxAmount() {
    // A "window" is just an amount of time where some value is in-flight, and a StreamClient wants to put more
    // in-flight. Thus, the amount left in a window will trend towards zero as the amountInFlight increases.
    final UnsignedLong amountLeftInWindow = maxInFlight.get().minus(amountInFlight.get());

    // Synchronization is _probably not_ needed here since we're not assigning any values that could get corrupted, and
    // usage of this return value should be considered as a snapshot at a given moment of time anyway...
    return this.maxPacketAmount
        .map(maxPacketAmount -> StreamUtils.min(amountLeftInWindow, maxPacketAmount))
        .orElse(amountLeftInWindow);
  }

  @Override
  public void prepare(final UnsignedLong amount) {
    Objects.requireNonNull(amount);
    this.amountInFlight.getAndUpdate((currentAmountInFlight) -> currentAmountInFlight.plus(amount));
  }

  @Override
  public void fulfill(final UnsignedLong prepareAmount) {
    Objects.requireNonNull(prepareAmount);

    this.amountInFlight.getAndUpdate((currentAmountInFlight) -> currentAmountInFlight.minus(prepareAmount));

    // Before we know how much we should be sending at a time, double the window size on every successful packet.
    // Once we start getting errors, switch to Additive Increase, Multiplicative Decrease (AIMD) congestion avoidance.
    if (this.congestionState.get() == CongestionState.SLOW_START) {
      // Double the max in flight but don't exceed the u64 max value
      if (HALF_UNSIGNED_MAX.compareTo(this.maxInFlight.get()) >= 0) {
        this.maxInFlight.getAndUpdate(maxInFlight -> maxInFlight.times(TWO));
      } else {
        this.maxInFlight.set(UnsignedLong.MAX_VALUE);
      }
    } else {
      // Add to the max in flight but don't exceed the u64 max value
      if (UnsignedLong.MAX_VALUE.minus(increaseAmount).compareTo(this.maxInFlight.get()) >= 0) {
        this.maxInFlight.getAndUpdate(maxInFlight -> maxInFlight.plus(increaseAmount));
      } else {
        this.maxInFlight.set(UnsignedLong.MAX_VALUE);
      }
    }
  }

  @Override
  public void reject(final UnsignedLong prepareAmount, final InterledgerRejectPacket rejectPacket) {
    Objects.requireNonNull(prepareAmount);
    Objects.requireNonNull(rejectPacket);

    this.amountInFlight.getAndUpdate((currentAmountInFlight) -> currentAmountInFlight.minus(prepareAmount));

    switch (rejectPacket.getCode().getCode()) {

      /////////////////////////
      // Update the maxInFlight
      /////////////////////////
      case T04_INSUFFICIENT_LIQUIDITY_CODE: {
        congestionState.set(CongestionState.AVOID_CONGESTION);

        final UnsignedLong computedValue = UnsignedLong.valueOf(
            new BigDecimal(maxInFlight.get().bigIntegerValue()).divide(decreaseFactor, RoundingMode.FLOOR)
                .toBigInteger()
        );

        this.maxInFlight.set(StreamUtils.max(computedValue, UnsignedLong.ONE));

        logger.warn("Rejected packet with T04 error. previousAmountInFlight={} amountInFlight={} maxInFlight={}",
            amountInFlight.get().plus(prepareAmount), amountInFlight.get(), maxInFlight
        );

        break;
      }
      /////////////////////////
      // Update the maxPacketAmount
      /////////////////////////
      case InterledgerErrorCode.F08_AMOUNT_TOO_LARGE_CODE: {
        this.maxPacketAmount = Optional.of(this.handleF08Rejection(prepareAmount, rejectPacket));
        break;
      }
      default: {
        // No special treatment for unhandled errors.
        logger.warn(
            "STREAM packet rejected with unhandled error. prepareAmount={} rejectPacket={}",
            prepareAmount, rejectPacket
        );
      }
    }
  }

  /**
   * <p>Properly handle a rejection containing a {@link InterledgerErrorCode#F08_AMOUNT_TOO_LARGE} error code.</p>
   *
   * <p>The goal of this method is to reduce the {@link #maxPacketAmount} (if present) or set a maximum amount if no
   * value is present for {@link #maxPacketAmount}. This is because an F08 error fundamentally means the ILPv4 packet is
   * too big (see NOTE below). In order to do this, this function will first look into the data payload returned by the
   * Connector in {@link InterledgerRejectPacket#getData()}. If values can be computed from here, they will be.
   * Otherwise, the new `maxPacketAmount` will simply be half of {@code prepAmount}, or {@link UnsignedLong#ONE},
   * whichever is greater.</p>
   *
   * <p>
   * NOTE: This condition is not inherently a STREAM error, but is instead an ILPv4 error. From the ILPv4 RFC, an F08
   * error means: "The packet amount is higher than the maximum a connector is willing to forward. Senders MAY send
   * another packet with a lower amount. Connectors that produce this error SHOULD encode the amount they received and
   * their maximum in the data to help senders determine how much lower the packet amount should be." Thus, we can check
   * for an AmountTooLargeErrorData in the reject packet's data. If found, we use it. If not found, we just reduce by
   * the max packet amount by half of the prepared amount (because this value was too high, triggering the F08).
   * </p>
   *
   * @param prepareAmount An {@link UnsignedLong} representing the amount that was originally prepared to the immediate
   *                      peer inside of an {@link InterledgerPreparePacket}.
   * @param rejectPacket  The {@link InterledgerRejectPacket} that was returned from the immediate peer.
   *
   * @return An {@link UnsignedLong} representing the new value of {@link #maxPacketAmount}.
   */
  @VisibleForTesting
  protected UnsignedLong handleF08Rejection(
      final UnsignedLong prepareAmount, final InterledgerRejectPacket rejectPacket
  ) {
    Objects.requireNonNull(prepareAmount, "prepareAmount must not be null");
    Objects.requireNonNull(rejectPacket, "rejectPacket must not be null");

    // Compute the newMaxPacketAmount
    UnsignedLong newMaxPacketAmount;
    if (rejectPacket.getData().length > 0) {
      try {
        // Assume there's error data, because their should be.
        final AmountTooLargeErrorData amountTooLargeErrorData =
            streamCodecContext.read(AmountTooLargeErrorData.class, new ByteArrayInputStream(rejectPacket.getData()));

        final BigDecimal prepareAmountAsBigDecimal = new BigDecimal(prepareAmount.bigIntegerValue());
        final BigDecimal detailsMaxAmount = new BigDecimal(amountTooLargeErrorData.maximumAmount().bigIntegerValue());
        final BigDecimal detailsAmountReceived = new BigDecimal(
            amountTooLargeErrorData.receivedAmount().bigIntegerValue());

<<<<<<< HEAD
        // Prepared 10, but only sent 3, max is 2
        // receivedAmount: Local amount received by the connector
        // maxAmount: Maximum amount (inclusive, denominated in same units as the receivedAmount) the connector
        // will forward
        // Equation: new_max_packet_amount = prepare_amount * details.max_amount() / details.amount_received();
        final BigDecimal newMaxPacketAmountAsBigDecimal =
            prepareAmountAsBigDecimal.multiply(detailsMaxAmount).divide(detailsAmountReceived, RoundingMode.FLOOR);
        newMaxPacketAmount = UnsignedLong.valueOf(newMaxPacketAmountAsBigDecimal.toBigIntegerExact());
=======
        if (detailsAmountReceived.equals(BigDecimal.ZERO)) {
          newMaxPacketAmount = halvePrepareAmount(prepareAmount);
        } else {
          // Prepared 10, but only sent 3, max is 2
          // receivedAmount: Local amount received by the connector
          // maxAmount: Maximum amount (inclusive, denominated in same units as the receivedAmount) the connector
          // will forward
          // Equation: new_max_packet_amount = prepare_amount * details.max_amount() / details.amount_received();
          final BigDecimal newMaxPacketAmountAsBigDecimal =
              prepareAmountAsBigDecimal.multiply(detailsMaxAmount).divide(detailsAmountReceived, RoundingMode.FLOOR);
          newMaxPacketAmount = UnsignedLong.valueOf(newMaxPacketAmountAsBigDecimal.toBigIntegerExact());
        }
>>>>>>> ffe34643
      } catch (Exception e) {
        // log a warning, but otherwise eat this exception. We'll continue on using default reduction values.
        logger.warn("Unable to decode AmountTooLargeErrorData from F08 Reject packet. Setting newMaxPacketAmount to be "
            + "half the prepare amount. rejectPacket={} error={}", rejectPacket, e
        );
        newMaxPacketAmount = halvePrepareAmount(prepareAmount);
      }
    } else {
      logger.warn("F08 Reject packet had no data payload.  Setting newMaxPacketAmount to be half the prepare amount.");
      newMaxPacketAmount = halvePrepareAmount(prepareAmount);
    }

    final UnsignedLong newMaxPacketAmountFinal = newMaxPacketAmount;
    return this.maxPacketAmount
        // If maxPacketAmount is present, take the lower of it or newMaxPacketAmount
        .map($ -> StreamUtils.min($, newMaxPacketAmountFinal))
        // Otherwise, just use newMaxPacketAmount
        .orElse(newMaxPacketAmount);
  }

  @VisibleForTesting
  protected UnsignedLong halvePrepareAmount(final UnsignedLong prepareAmount) {
    Objects.requireNonNull(prepareAmount);
    return StreamUtils.max(prepareAmount.dividedBy(TWO), UnsignedLong.ONE); // division rounds down.
  }

  /**
   * Accessor for the current congestion state.
   *
   * @return A {@link CongestionState} representing the current state.
   */
  @Override
  public CongestionState getCongestionState() {
    return this.congestionState.get();
  }

  /**
   * Sets the current congestion state.
   *
   * @param congestionState A new {@link CongestionState}.
   */
  public void setCongestionState(final CongestionState congestionState) {
    Objects.requireNonNull(congestionState);
    this.congestionState.set(congestionState);
  }

  @Override
  public Optional<UnsignedLong> getMaxPacketAmount() {
    return maxPacketAmount;
  }

  @Override
  public boolean hasInFlight() {
    return this.amountInFlight.get().compareTo(UnsignedLong.ZERO) > 0;
  }

  public void setMaxPacketAmount(final UnsignedLong maxPacketAmount) {
    this.maxPacketAmount = Optional.of(maxPacketAmount);
  }

  public void setMaxPacketAmount(final Optional<UnsignedLong> maxPacketAmount) {
    this.maxPacketAmount = Objects.requireNonNull(maxPacketAmount);
  }

  /**
   * The current state of congestion.
   */
  enum CongestionState {
    SLOW_START,
    AVOID_CONGESTION
  }
}<|MERGE_RESOLUTION|>--- conflicted
+++ resolved
@@ -232,16 +232,6 @@
         final BigDecimal detailsAmountReceived = new BigDecimal(
             amountTooLargeErrorData.receivedAmount().bigIntegerValue());
 
-<<<<<<< HEAD
-        // Prepared 10, but only sent 3, max is 2
-        // receivedAmount: Local amount received by the connector
-        // maxAmount: Maximum amount (inclusive, denominated in same units as the receivedAmount) the connector
-        // will forward
-        // Equation: new_max_packet_amount = prepare_amount * details.max_amount() / details.amount_received();
-        final BigDecimal newMaxPacketAmountAsBigDecimal =
-            prepareAmountAsBigDecimal.multiply(detailsMaxAmount).divide(detailsAmountReceived, RoundingMode.FLOOR);
-        newMaxPacketAmount = UnsignedLong.valueOf(newMaxPacketAmountAsBigDecimal.toBigIntegerExact());
-=======
         if (detailsAmountReceived.equals(BigDecimal.ZERO)) {
           newMaxPacketAmount = halvePrepareAmount(prepareAmount);
         } else {
@@ -254,7 +244,6 @@
               prepareAmountAsBigDecimal.multiply(detailsMaxAmount).divide(detailsAmountReceived, RoundingMode.FLOOR);
           newMaxPacketAmount = UnsignedLong.valueOf(newMaxPacketAmountAsBigDecimal.toBigIntegerExact());
         }
->>>>>>> ffe34643
       } catch (Exception e) {
         // log a warning, but otherwise eat this exception. We'll continue on using default reduction values.
         logger.warn("Unable to decode AmountTooLargeErrorData from F08 Reject packet. Setting newMaxPacketAmount to be "
