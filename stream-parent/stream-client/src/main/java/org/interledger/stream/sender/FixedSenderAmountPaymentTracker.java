--- conflicted
+++ resolved
@@ -100,28 +100,27 @@
   }
 
   @Override
-<<<<<<< HEAD
-  public void auth(final PrepareAmounts prepareAmounts) {
+  public boolean auth(final PrepareAmounts prepareAmounts) {
     Objects.requireNonNull(prepareAmounts);
-=======
-  public boolean auth(PrepareAmounts prepareAmounts) {
+
     if (is(amountLeftToSend.get()).lessThan(prepareAmounts.getAmountToSend())) {
       return false;
+    } else {
+      this.amountLeftToSend.getAndUpdate(sourceAmount -> sourceAmount.minus(prepareAmounts.getAmountToSend()));
+      return true;
     }
->>>>>>> 6a74b7b0
-    this.amountLeftToSend.getAndUpdate(sourceAmount -> sourceAmount.minus(prepareAmounts.getAmountToSend()));
-    return true;
+
   }
 
   @Override
-  public void rollback(final PrepareAmounts prepareAmounts,final  boolean packetRejected) {
+  public void rollback(final PrepareAmounts prepareAmounts, final boolean packetRejected) {
     Objects.requireNonNull(prepareAmounts);
     Objects.requireNonNull(packetRejected);
     this.amountLeftToSend.getAndUpdate(sourceAmount -> sourceAmount.plus(prepareAmounts.getAmountToSend()));
   }
 
   @Override
-  public void commit(final PrepareAmounts prepareAmounts,final UnsignedLong deliveredAmount) {
+  public void commit(final PrepareAmounts prepareAmounts, final UnsignedLong deliveredAmount) {
     Objects.requireNonNull(prepareAmounts);
     Objects.requireNonNull(deliveredAmount);
     this.deliveredAmount.getAndUpdate(currentAmount -> currentAmount.plus(deliveredAmount));
