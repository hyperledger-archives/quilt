--- conflicted
+++ resolved
@@ -579,11 +579,7 @@
     }
 
     @VisibleForTesting
-<<<<<<< HEAD
-    boolean soldierOn(final boolean timeoutReached) {
-=======
-    boolean soldierOn(boolean timeoutReached, boolean tryingToSendTooMuch) {
->>>>>>> 6a74b7b0
+    boolean soldierOn(final boolean timeoutReached, final boolean tryingToSendTooMuch) {
       // if money in flight, always soldier on
       // otherwise, soldier on if
       //   the connection is not closed
@@ -776,7 +772,6 @@
     //   ));
     // }
 
-<<<<<<< HEAD
     // private void sendStreamFramesInZeroValuePacket(final Collection<StreamFrame> streamFrames)
     //     throws StreamConnectionClosedException {
     //   Objects.requireNonNull(streamFrames);
@@ -836,83 +831,5 @@
     //         );
     //       });
     // }
-=======
-//    private void sendStreamFramesInZeroValuePacket(final Collection<StreamFrame> streamFrames)
-//        throws StreamConnectionClosedException {
-//      Objects.requireNonNull(streamFrames);
-//
-//      if (streamFrames.size() <= 0) {
-//        logger.warn("sendStreamFrames called with 0 frames");
-//        return;
-//      }
-//
-//      final StreamPacket streamPacket = StreamPacket.builder()
-//          .interledgerPacketType(InterledgerPacketType.PREPARE)
-//          .prepareAmount(UnsignedLong.ZERO)
-//          .sequence(streamConnection.nextSequence())
-//          .addAllFrames(streamFrames)
-//          .build();
-//
-//      // Create the ILP Prepare packet using an encrypted StreamPacket as the encryptedStreamPacket payload...
-//      final byte[] encryptedStreamPacket = this.toEncrypted(sharedSecret, streamPacket);
-//      final InterledgerCondition executionCondition;
-//      executionCondition = generatedFulfillableFulfillment(sharedSecret, encryptedStreamPacket).getCondition();
-//
-//      final InterledgerPreparePacket preparePacket = InterledgerPreparePacket.builder()
-//          .destination(destinationAddress)
-//          .amount(UnsignedLong.ZERO)
-//          .executionCondition(executionCondition)
-//          .expiresAt(Instant.now().plusSeconds(30L))
-//          .data(encryptedStreamPacket)
-//          .build();
-//
-//      final PrepareAmounts prepareAmounts = PrepareAmounts.from(preparePacket, streamPacket);
-//
-//      link.sendPacket(preparePacket).handle(
-//          fulfillPacket -> handleFulfill(preparePacket, streamPacket, fulfillPacket, prepareAmounts),
-//          rejectPacket -> handleReject(preparePacket, streamPacket, rejectPacket, prepareAmounts, numRejectedPackets,
-//              congestionController)
-//      );
-//
-//      // Mark the streamConnection object as closed if the caller supplied a ConnectionCloseFrame
-//      streamFrames.stream()
-//          .filter(streamFrame -> streamFrame.streamFrameType() == StreamFrameType.ConnectionClose)
-//          .findAny()
-//          .ifPresent($ -> {
-//            streamConnection.closeConnection();
-//            logger.info("STREAM Connection closed.");
-//          });
-//
-//      // Emit a log statement if the called supplied a StreamCloseFrame
-//      streamFrames.stream()
-//          .filter(streamFrame -> streamFrame.streamFrameType() == StreamFrameType.StreamClose)
-//          .findAny()
-//          .map($ -> (StreamCloseFrame) $)
-//          .ifPresent($ -> {
-//            logger.info(
-//                "StreamId {} Closed. Delivered: {} ({} packets fulfilled, {} packets rejected)",
-//                $.streamId(), paymentTracker.getDeliveredAmount(), this.numFulfilledPackets.get(),
-//                this.numRejectedPackets.get()
-//            );
-//          });
-//    }
-
-//    /**
-//     * Close the current STREAM connection by sending a {@link ConnectionCloseFrame} to the receiver.
-//     *
-//     * @return An {@link UnsignedLong} representing the amount delivered by this individual stream.
-//     */
-//    @VisibleForTesting
-//    SendMoneyResult collectSendMoneyStatistics() {
-//      return SendMoneyResult.builder()
-//          .amountDelivered(paymentTracker.getDeliveredAmount())
-//          .amountSent(paymentTracker.getAmountSent())
-//          .amountLeftToSend(paymentTracker.getOriginalAmountLeft())
-//          .numFulfilledPackets(this.numFulfilledPackets.get())
-//          .numRejectPackets(this.numRejectedPackets.get())
-//          .successfulPayment(paymentTracker.successful())
-//          .build();
-//    }
->>>>>>> 6a74b7b0
   }
 }