package org.interledger.stream.sender;

import static org.interledger.core.InterledgerErrorCode.F08_AMOUNT_TOO_LARGE_CODE;
import static org.interledger.core.InterledgerErrorCode.F99_APPLICATION_ERROR_CODE;
import static org.interledger.stream.StreamUtils.generatedFulfillableFulfillment;

import org.interledger.codecs.stream.StreamCodecContextFactory;
import org.interledger.core.Immutable;
import org.interledger.core.InterledgerAddress;
import org.interledger.core.InterledgerCondition;
import org.interledger.core.InterledgerFulfillPacket;
import org.interledger.core.InterledgerPacketType;
import org.interledger.core.InterledgerPreparePacket;
import org.interledger.core.InterledgerRejectPacket;
import org.interledger.core.InterledgerResponsePacket;
import org.interledger.encoding.asn.framework.CodecContext;
import org.interledger.link.Link;
import org.interledger.stream.SendMoneyResult;
import org.interledger.stream.StreamPacket;
import org.interledger.stream.StreamUtils;
import org.interledger.stream.crypto.SharedSecret;
import org.interledger.stream.crypto.StreamEncryptionService;
import org.interledger.stream.frames.ConnectionCloseFrame;
import org.interledger.stream.frames.ConnectionNewAddressFrame;
import org.interledger.stream.frames.ErrorCode;
import org.interledger.stream.frames.StreamFrame;
import org.interledger.stream.frames.StreamMoneyFrame;

import com.google.common.annotations.VisibleForTesting;
import com.google.common.collect.Lists;
<<<<<<< HEAD
import com.google.common.primitives.UnsignedLong;
import com.google.common.util.concurrent.ThreadFactoryBuilder;
=======
import com.google.common.hash.HashCode;
import com.google.common.hash.Hashing;
import com.google.common.primitives.UnsignedLong;
import com.google.common.util.concurrent.ThreadFactoryBuilder;
import org.immutables.value.Value.Derived;
>>>>>>> 4b9df82d
import org.slf4j.Logger;
import org.slf4j.LoggerFactory;

import java.io.ByteArrayInputStream;
import java.io.ByteArrayOutputStream;
import java.io.IOException;
import java.math.BigInteger;
import java.time.Duration;
import java.time.Instant;
import java.util.List;
import java.util.Map;
import java.util.Objects;
import java.util.concurrent.CompletableFuture;
import java.util.concurrent.ConcurrentHashMap;
import java.util.concurrent.ExecutorService;
import java.util.concurrent.Executors;
import java.util.concurrent.ScheduledExecutorService;
import java.util.concurrent.Semaphore;
import java.util.concurrent.SynchronousQueue;
import java.util.concurrent.ThreadPoolExecutor;
import java.util.concurrent.TimeUnit;
import java.util.concurrent.atomic.AtomicBoolean;
import java.util.concurrent.atomic.AtomicInteger;
import java.util.concurrent.atomic.AtomicReference;

<<<<<<< HEAD
import javax.annotation.concurrent.NotThreadSafe;
=======
import javax.annotation.concurrent.ThreadSafe;
>>>>>>> 4b9df82d

/**
 * <p>A simple implementation of {@link StreamSender} that opens a STREAM connection, sends money, and then closes the
 * connection, yielding a response.</p>
 *
 * <p>Note that this implementation does not currently support sending data, which is defined in the STREAM
 * protocol.</p>
 *
 * <p>Note that, per https://github.com/hyperledger/quilt/issues/242, as of the publication of this client,
 * connectors will reject ILP packets that exceed 32kb. This implementation does not overtly check to restrict the size
 * of thedatafield in any particular {@link InterledgerPreparePacket}, for two reasons. First, this implementation never
 * packs a sufficient number of STREAM frames into a single Prepare packet for this 32kb limit to be an issue; Second,
 * if the ILPv4 RFC ever changes to increase this size limitation, we don't want sender/receiver software to have to be
 * updated across the Interledger.</p>
<<<<<<< HEAD
=======
 *
 * <p>Every invocation of sendMoney opens and closes a new STREAM connection, resulting in a sequence reset on any
 * sharedSecret passed (i.e. we never track a sequence on a sharedSecret longer than one call). This implementation will
 * throw an exception if two sendMoney calls are invoked with the same sharedSecret in parallel.</p>
>>>>>>> 4b9df82d
 */
@ThreadSafe
@SuppressWarnings("UnstableApiUsage")
public class SimpleStreamSender implements StreamSender {

  private final Link link;
  private final StreamEncryptionService streamEncryptionService;
  private final ExecutorService executorService;
  // Ensures that while multiple sendMoney requests can operate in parallel, only a single sendMoney call per
  // Connection (i.e., SharedSecret) may be executed at a single time so that the sequence nunmbers of a given
  // connection are always consistent depsite parallel send operations.
  private final Map<HashCode, Semaphore> connectionSequences = new ConcurrentHashMap<>();

  /**
   * Required-args Constructor.
   *
   * @param streamEncryptionService An instance of {@link StreamEncryptionService} used to encrypt and decrypted
   *                                end-to-end STREAM packet data (i.e., packets that should only be visible between
   *                                sender and receiver).
   * @param link                    A {@link Link} that is used to send ILPv4 packets to an immediate peer.
   */
  public SimpleStreamSender(
      final StreamEncryptionService streamEncryptionService, final Link link
  ) {
    // from the Executors.newCachedThreadPool
    this(streamEncryptionService, link, new ThreadPoolExecutor(0, 200,
        60L, TimeUnit.SECONDS,
        new SynchronousQueue<>(), new ThreadFactoryBuilder()
        .setDaemon(true)
        .setNameFormat("simple-stream-sender-%d")
        .build()));
  }

  /**
   * Required-args Constructor.
   *
   * @param streamEncryptionService An instance of {@link StreamEncryptionService} used to encrypt and decrypted
   *                                end-to-end STREAM packet data (i.e., packets that should only be visible between
   *                                sender and receiver).
   * @param link                    A {@link Link} that is used to send ILPv4 packets to an immediate peer.
   * @param executorService         executorService to run the payments
   */
  public SimpleStreamSender(
      final StreamEncryptionService streamEncryptionService, final Link link, ExecutorService executorService
  ) {
    this.streamEncryptionService = Objects.requireNonNull(streamEncryptionService);
    this.link = Objects.requireNonNull(link);

    // Note that pools with similar properties but different details (for example, timeout parameters) may be
    // created using {@link ThreadPoolExecutor} constructors.
    this.executorService = Objects.requireNonNull(executorService);
  }

  @Override
  public CompletableFuture<SendMoneyResult> sendMoney(
      final SharedSecret sharedSecret,
      final InterledgerAddress sourceAddress,
      final InterledgerAddress destinationAddress,
      final UnsignedLong amount
  ) {
    return sendMoney(sharedSecret, sourceAddress, destinationAddress, amount, Duration.ofSeconds(30));
  }

  @Override
  public CompletableFuture<SendMoneyResult> sendMoney(
      final SharedSecret sharedSecret,
      final InterledgerAddress sourceAddress,
      final InterledgerAddress destinationAddress,
      final UnsignedLong amount,
      final Duration timeout
  ) {
    Objects.requireNonNull(destinationAddress);
    Objects.requireNonNull(amount);

    return new SendMoneyAggregator(
        this.executorService,
        connectionSequences,
        StreamCodecContextFactory.oer(),
        this.link,
        new AimdCongestionController(),
        this.streamEncryptionService,
        sharedSecret,
        sourceAddress,
        destinationAddress,
        amount,
        timeout
    ).send();
  }

  @Immutable
  public interface CloseConnectionResult {

    static CloseConnectionResultBuilder builder() {
      return new CloseConnectionResultBuilder();
    }

    // Implementations MUST close the connection once either endpoint has sent 2^31 packets.

    /**
     * The number of fulfilled packets that were received over the lifetime of this connection.
     *
     * @return An int representing the number of fulfilled packets.
     */
    int numFulfilledPackets();

    /**
     * The number of rejected packets that were received over the lifetime of this connection.
     *
     * @return An int representing the number of rejected packets.
     */
    int numRejectPackets();

    @Derived
    default int totalPackets() {
      return numFulfilledPackets() + numRejectPackets();
    }

    UnsignedLong amountDelivered();
  }

  // TODO: Pull Connection-management operations out of the Aggregator? Maybe make the client itself able to do these
  //  things via an accessor to the connection manager. It's generally not used, but can be if desired.

  /**
   * Encapsulates everything needed to send a particular amount of money by breaking up a payment into a bunch of
   * smaller packets, and then handling all responses. This aggregator operates on a single Connection by opening and
   * closing a single stream.
   */
  protected static class SendMoneyAggregator {

    private final Logger logger = LoggerFactory.getLogger(this.getClass());

    private final ExecutorService executorService;
    private final Map<HashCode, Semaphore> connectionSequences;
    private final CodecContext streamCodecContext;
    private final StreamEncryptionService streamEncryptionService;
    private final CongestionController congestionController;
    private final Link link;
    private final SharedSecret sharedSecret;
    private final Duration timeout;

    private final InterledgerAddress sourceAddress;
    private final InterledgerAddress destinationAddress;
    private final AtomicReference<Long> lastResponseTimestamp = new AtomicReference<>();
    // The amount
    private AtomicReference<UnsignedLong> originalAmountToSend;
    private AtomicReference<UnsignedLong> amountLeftToSend;
    private AtomicReference<UnsignedLong> deliveredAmount;
    private AtomicBoolean shouldSendSourceAddress;
    private AtomicReference<UnsignedLong> sequence;
    private AtomicInteger numFulfilledPackets;
    private AtomicInteger numRejectedPackets;

    /**
     * Required-args Constructor.
     *
     * @param executorService         An {@link ExecutorService} for sending multiple STREAM frames in parallel.
     * @param connectionSequences     A {@link Map} of {@link Semaphore} keyed by the hash of an actual SharedSecret.
     *                                This ensures that while multiple {@link #sendMoney} requests can operate in
     *                                parallel, only a single {@link #sendMoney} call per Connection (i.e.,
     *                                SharedSecret) may be executed at a single time in order to ensure a monotonically
     *                                increasing sequence number for a given connection. This implementation stores a
     *                                sha256 hash of the shared secret so that the actual shared secret isn't hanging
     *                                around in memory from call to call.
     * @param streamCodecContext      A {@link CodecContext} that can encode and decode ASN.1 OER Stream packets and
     *                                frames.
     * @param link                    The {@link Link} used to send ILPv4 packets containing Stream packets.
     * @param congestionController    A {@link CongestionController} that supports back-pressure for money streams.
     * @param streamEncryptionService A {@link StreamEncryptionService} that allows for Stream packet encryption and
     *                                decryption.
     * @param sharedSecret            The shared secret negotiated between the sender and receiver during payment setup
     *                                (e.g., using SPSP).
     * @param sourceAddress           The {@link InterledgerAddress} of the payment sender.
     * @param destinationAddress      The {@link InterledgerAddress} of the payment receiver.
     * @param originalAmountToSend    The amount of units (in the senders units) to send to the receiver.
     */
    public SendMoneyAggregator(
        final ExecutorService executorService,
        final Map<HashCode, Semaphore> connectionSequences,
        final CodecContext streamCodecContext,
        final Link link,
        final CongestionController congestionController,
        final StreamEncryptionService streamEncryptionService,
        final SharedSecret sharedSecret,
        final InterledgerAddress sourceAddress,
        final InterledgerAddress destinationAddress,
        final UnsignedLong originalAmountToSend,
        final Duration timeout
    ) {
      this.executorService = Objects.requireNonNull(executorService);
      this.connectionSequences = Objects.requireNonNull(connectionSequences);

      this.streamCodecContext = Objects.requireNonNull(streamCodecContext);
      this.link = Objects.requireNonNull(link);
      this.streamEncryptionService = Objects.requireNonNull(streamEncryptionService);
      this.congestionController = Objects.requireNonNull(congestionController);
      this.shouldSendSourceAddress = new AtomicBoolean(true);

      this.sharedSecret = Objects.requireNonNull(sharedSecret);
      this.sourceAddress = Objects.requireNonNull(sourceAddress);
      this.destinationAddress = Objects.requireNonNull(destinationAddress);

      this.originalAmountToSend = new AtomicReference<>(originalAmountToSend);
      this.amountLeftToSend = new AtomicReference<>(originalAmountToSend);
      this.deliveredAmount = new AtomicReference<>(UnsignedLong.ZERO);
      this.sequence = new AtomicReference<>(UnsignedLong.ZERO);

      this.numFulfilledPackets = new AtomicInteger(0);
      this.numRejectedPackets = new AtomicInteger(0);

      this.timeout = Objects.requireNonNull(timeout);
    }

    /**
     * Send money in an individual stream.
     *
     * @return A {@link CompletableFuture} containing a {@link SendMoneyResult}.
     */
    public CompletableFuture<SendMoneyResult> send() {
      Objects.requireNonNull(sharedSecret);
      Objects.requireNonNull(destinationAddress);
      Objects.requireNonNull(originalAmountToSend);

      // Fire off requests until the congestion controller tells us to stop or we've sent the total amount
      final List<CompletableFuture<InterledgerResponsePacket>> allFutures = Lists.newArrayList();

      final Instant start = Instant.now();

      final CompletableFuture<Void> paymentFuture = CompletableFuture.supplyAsync(() -> {
        // Ensure that the connection is only used by one Thread at a single time.
        final HashCode hashedSecret = Hashing.sha256().hashBytes(sharedSecret);
        final Semaphore secretSemaphore = connectionSequences.computeIfAbsent(hashedSecret, (key) -> new Semaphore(1));

        try {
          // Wait up to `timeout` to acquire a permit. There are edge-cases here where the permit is acquired and then
          // is immediately expired. However, this will simply look like a normal timeout to the caller.
          if (secretSemaphore.tryAcquire(timeout.toMillis(), TimeUnit.MILLISECONDS)) {
            sendMoneyPacketized();
            return null;
          } else {
            throw new StreamSenderException(
                String.format("Cannot execute parallel executions over the same Stream Connection (i.e., same shared"
                    + " secret), and unable to acquire semaphore in allotted time. hashedSecret=%s", hashedSecret)
            );
          }
        } catch (InterruptedException e) {
          throw new IllegalStateException(e);
        } finally {
          secretSemaphore.release();
        }
      });

      // To track the duration...
      final AtomicReference<Duration> sendMoneyDuration = new AtomicReference<>();

      // All futures will run here using the Cached Executor service.
      return paymentFuture.whenComplete(($, error) -> {
        if (error != null) {
          logger.error("SendMoney Stream failed: " + error.getMessage(), error);
        }
        if (!originalAmountToSend.get().equals(this.deliveredAmount.get())) {
          logger.error("Failed to send full amount");
        }
        sendMoneyDuration.set(Duration.between(start, Instant.now()));
      }).thenApply($ -> closeConnection(sequence.get()))
          .thenApply(closeConnectionResult -> SendMoneyResult.builder()
              .amountDelivered(closeConnectionResult.amountDelivered())
              .originalAmount(originalAmountToSend.get())
              .numFulfilledPackets(closeConnectionResult.numFulfilledPackets())
              .numRejectPackets(closeConnectionResult.numRejectPackets())
              .sendMoneyDuration(sendMoneyDuration.get())
              .build()
          );
    }

    private void sendMoneyPacketized() {
      final AtomicBoolean timeoutReached = new AtomicBoolean(false);

      if (!timeout.isZero()) {
        ScheduledExecutorService timeoutMonitor = Executors.newSingleThreadScheduledExecutor();
        timeoutMonitor.schedule(() -> timeoutReached.set(true), timeout.toMillis(), TimeUnit.MILLISECONDS);
      }

      while (soldierOn(timeoutReached.get())) {

        // Determine the amount to send
        final UnsignedLong amountToSend = StreamUtils.min(amountLeftToSend.get(), congestionController.getMaxAmount());
        if (amountToSend.equals(UnsignedLong.ZERO) || timeoutReached.get()) {
          try {
            Thread.sleep(100);
          } catch (InterruptedException e) {
            throw new StreamSenderException(e.getMessage(), e);
          }
          continue;
        }

        this.amountLeftToSend.getAndUpdate(sourceAmount -> sourceAmount.minus(amountToSend));

        // Load up the STREAM packet
        this.sequence.getAndUpdate($ -> $.plus(UnsignedLong.ONE));

        final List<StreamFrame> frames = Lists.newArrayList(
            StreamMoneyFrame.builder()
                // This aggregator supports only a simple stream-id, which is one.
                .streamId(UnsignedLong.ONE)
                .shares(UnsignedLong.ONE)
                .build()
        );

        // This isn't perfectly synchronized (it will be true until the first fulfill comes back), but it's OK if
        // potentially many ILPv4 packets are sent out with this frame because it will always be the same "new" source
        // address, so the receiver will merely update to the same address a few times, which is fine.
        if (this.shouldSendSourceAddress.get()) {
          frames.add(ConnectionNewAddressFrame.builder()
              .sourceAddress(sourceAddress)
              .build()
          );
        }

        final StreamPacket streamPacket = StreamPacket.builder()
            .interledgerPacketType(InterledgerPacketType.PREPARE)
            // If the STREAM packet is sent on an ILP Prepare, this represents the minimum the receiver should accept.
            // TODO: enforce min exchange rate?
            .prepareAmount(UnsignedLong.ZERO)
            .sequence(sequence.get())
            .frames(frames)
            .build();

        // Create the ILP Prepare packet
        final byte[] streamPacketData = this.toEncrypted(sharedSecret, streamPacket);
        final InterledgerCondition executionCondition;
        executionCondition = generatedFulfillableFulfillment(sharedSecret, streamPacketData).getCondition();

        final InterledgerPreparePacket preparePacket = InterledgerPreparePacket.builder()
            .destination(destinationAddress)
            .amount(amountToSend.bigIntegerValue())
            .executionCondition(executionCondition)
            .expiresAt(Instant.now().plusSeconds(30L))
            .data(streamPacketData)
            .build();

        try {
          // don't submit new tasks if the timeout was reached within this iteration of the while loop
          if (canBeScheduled(timeoutReached.get(), streamPacket.sequence())) {
            // call this before spinning off a task. failing to do so can create a condition in the
            // soliderOn check where we will incorrectly evaluate hasInFlight on the congestion
            // controller to not reflect what we've actually scheduled to run, resulting in the loop
            // breaking prematurely
            congestionController.prepare(amountToSend);
            executorService.submit(() -> {
              if (!timeoutReached.get()) {
                try {
                  InterledgerResponsePacket responsePacket = link.sendPacket(preparePacket);
                  responsePacket.handle(
                      (fulfillPacket -> {
                        handleFulfill(streamPacket.sequence(), amountToSend, fulfillPacket);
                      }),
                      (rejectPacket -> {
                        handleReject(streamPacket.sequence(), amountToSend, rejectPacket);
                      }));
                } catch (Exception e) {
                  logger.error("Link send failed. prepaprePacket={}", preparePacket, e);
                }
              }
            });
          }

        } catch (Exception e) {
          logger.error("Submit failed", e);
        }

      }
    }

    @VisibleForTesting
    boolean maxPacketsReached() {
      return sequence.get().compareTo(StreamPacket.MAX_FRAMES_PER_CONNECTION) >= 0;
    }

    @VisibleForTesting
    boolean maxPacketsExceeded(UnsignedLong currentSequence) {
      return currentSequence.compareTo(StreamPacket.MAX_FRAMES_PER_CONNECTION) > 0;
    }

    /**
     * Tasks are only scheduled if we haven't timed out and haven't exceeded the max number of packets that can be sent.
     * Per IL-RFC-29, "Implementations MUST close the connection once either endpoint has sent 2^31 packets. According
     * to NIST, it is unsafe to use AES-GCM for more than 2^32 packets using the same encryption key. (STREAM uses the
     * limit of 2^31 because both endpoints encrypt packets with the same key.)
     *
     * @param timeoutReached  whether or not we've exceeded the timeout for non in-flight requests
     * @param currentSequence sequence number of the most recent packet to be sent
     *
     * @return true if we can schedule a task.
     */
    @VisibleForTesting
    boolean canBeScheduled(boolean timeoutReached, UnsignedLong currentSequence) {
      // Integer.MAX_VALUE is equal to: 2<sup>31</sup>-1, so break only after we exceed Integer.MAX_VALUE
      return !timeoutReached && !maxPacketsExceeded(currentSequence);
    }

    @VisibleForTesting
    boolean soldierOn(boolean timeoutReached) {
      // if money in flight, always soldier on
      // else
      //   you haven't reached max packets
      //   and you haven't delivered the full amount
      //   and you haven't timed out
      return this.congestionController.hasInFlight() ||
          (!maxPacketsReached() &&
              this.deliveredAmount.get().compareTo(this.originalAmountToSend.get()) < 0 &&
              !timeoutReached
          );
    }

    /**
     * Convert a {@link StreamPacket} to bytes using the CodecContext and then encrypt it using the supplied {@code
     * sharedSecret}.
     *
     * @param sharedSecret The shared secret known only to this client and the remote STREAM receiver, used to encrypt
     *                     and decrypt STREAM frames and packets sent and received inside of ILPv4 packets sent over the
     *                     Interledger between these two entities (i.e., sender and receiver).
     * @param streamPacket A {@link StreamPacket} to encode into ASN.1 OER and then encrypt into a byte array.
     *
     * @return A byte-array containing the encrypted version of an ASN.1 OER encoded {@link StreamPacket}.
     */
    @VisibleForTesting
    byte[] toEncrypted(final SharedSecret sharedSecret, final StreamPacket streamPacket) {
      Objects.requireNonNull(sharedSecret);
      Objects.requireNonNull(streamPacket);

      try {
        final ByteArrayOutputStream baos = new ByteArrayOutputStream();
        streamCodecContext.write(streamPacket, baos);
        final byte[] streamPacketBytes = baos.toByteArray();
        return streamEncryptionService.encrypt(sharedSecret, streamPacketBytes);
      } catch (IOException e) {
        throw new StreamSenderException(e.getMessage(), e);
      }
    }

    /**
     * Convert the encrypted bytes of a stream packet into a {@link StreamPacket} using the CodecContext and {@code
     * sharedSecret}.
     *
     * @param sharedSecret               The shared secret known only to this client and the remote STREAM receiver,
     *                                   used to encrypt and decrypt STREAM frames and packets sent and received inside
     *                                   of ILPv4 packets sent over the Interledger between these two entities (i.e.,
     *                                   sender and receiver).
     * @param encryptedStreamPacketBytes A byte-array containing an encrypted ASN.1 OER encoded {@link StreamPacket}.
     *
     * @return The decrypted {@link StreamPacket}.
     */
    @VisibleForTesting
    StreamPacket fromEncrypted(final SharedSecret sharedSecret, final byte[] encryptedStreamPacketBytes) {
      Objects.requireNonNull(sharedSecret);
      Objects.requireNonNull(encryptedStreamPacketBytes);

      final byte[] streamPacketBytes = this.streamEncryptionService.decrypt(sharedSecret, encryptedStreamPacketBytes);
      try {
        return streamCodecContext.read(StreamPacket.class, new ByteArrayInputStream(streamPacketBytes));
      } catch (IOException e) {
        throw new StreamSenderException(e.getMessage(), e);
      }
    }

    @VisibleForTesting
    void handleFulfill(
        final UnsignedLong sequence,
        final UnsignedLong amount,
        final InterledgerFulfillPacket fulfillPacket
    ) {
      Objects.requireNonNull(sequence);
      Objects.requireNonNull(amount);
      Objects.requireNonNull(fulfillPacket);

      this.numFulfilledPackets.getAndIncrement();

      // TODO should we check the fulfillment and expiry or can we assume the plugin does that?
      this.congestionController.fulfill(amount);
      this.shouldSendSourceAddress.set(false);

      final StreamPacket streamPacket = this.fromEncrypted(sharedSecret, fulfillPacket.getData());

      //if let Ok (packet) = StreamPacket::from_encrypted ( & self.shared_secret, fulfill.into_data()){
      if (streamPacket.interledgerPacketType() == InterledgerPacketType.FULFILL) {
        // TODO check that the sequence matches our outgoing packet
        this.deliveredAmount.getAndUpdate(currentAmount -> currentAmount.plus(streamPacket.prepareAmount()));
      } else {
        logger.warn("Unable to parse STREAM packet from fulfill data for sequence {}", sequence);
      }

      logger.debug(
          "Prepare {} with amount {} was fulfilled ({} left to send)",
          sequence, amount, this.amountLeftToSend
      );
    }

    /**
     * Handle a rejection packet.
     *
     * @param sequence     An {@link UnsignedLong} representing the current sequence number as viewed from this client.
     * @param amountToSend The amount that was originally sent in the prepare packet.
     * @param rejectPacket The {@link InterledgerRejectPacket} received from a peer directly connected via a {@link
     *                     Link}.
     */
    @VisibleForTesting
    void handleReject(
        final UnsignedLong sequence,
        final UnsignedLong amountToSend,
        final InterledgerRejectPacket rejectPacket
    ) {
      Objects.requireNonNull(sequence);
      Objects.requireNonNull(amountToSend);
      Objects.requireNonNull(rejectPacket);

      this.numRejectedPackets.getAndIncrement();
      this.amountLeftToSend.getAndUpdate(currentAmount -> currentAmount.plus(amountToSend));
      this.congestionController.reject(amountToSend, rejectPacket);

      logger.debug(
          "Prepare {} with amount {} was rejected with code: {} ({} left to send)",
          sequence,
          amountToSend,
          rejectPacket.getCode(),
          this.amountLeftToSend.get()
      );

      switch (rejectPacket.getCode().getCode()) {
        case F08_AMOUNT_TOO_LARGE_CODE: {
          // Handled by the congestion controller
          break;
        }
        case F99_APPLICATION_ERROR_CODE: {
          // TODO handle STREAM errors
          break;
        }
        default: {
          throw new StreamSenderException(String.format("Packet was rejected. rejectPacket=%s", rejectPacket));
        }
      }
    }

    /**
     * Close the current STREAM connection by sending a {@link ConnectionCloseFrame} to the receiver.
     *
     * @param sequence An {@link UnsignedLong} representing the current sequence number as viewed from this client.
     *
     * @return An {@link UnsignedLong} representing the amount delivered by this individual stream.
     */
    @VisibleForTesting
    CloseConnectionResult closeConnection(final UnsignedLong sequence) {
      Objects.requireNonNull(sequence);

      final StreamPacket streamPacket = StreamPacket.builder()
          .interledgerPacketType(InterledgerPacketType.PREPARE)
          // TODO: enforce min exchange rate.
          .prepareAmount(UnsignedLong.ZERO)
          .sequence(sequence)
          .addFrames(ConnectionCloseFrame.builder()
              .errorCode(ErrorCode.NoError)
              .build())
          .build();

      // Create the ILP Prepare packet using an encrypted StreamPacket as the encryptedStreamPacket payload...
      final byte[] encryptedStreamPacket = this.toEncrypted(sharedSecret, streamPacket);
      final InterledgerCondition executionCondition;
      executionCondition = generatedFulfillableFulfillment(sharedSecret, encryptedStreamPacket).getCondition();

      final InterledgerPreparePacket preparePacket = InterledgerPreparePacket.builder()
          .destination(destinationAddress)
          .amount(BigInteger.ZERO)
          .executionCondition(executionCondition)
          .expiresAt(Instant.now().plusSeconds(30L))
          .data(encryptedStreamPacket)
          .build();

      logger.debug("Closing STREAM Connection...");

      link.sendPacket(preparePacket).handle(
          (fulfillPacket -> {
            handleFulfill(sequence, UnsignedLong.valueOf(preparePacket.getAmount()), fulfillPacket);
          }),
          (rejectPacket -> {
            handleReject(sequence, UnsignedLong.valueOf(preparePacket.getAmount()), rejectPacket);
          })
      );

      logger.debug(
          "Send money future finished. Delivered: {} ({} packets fulfilled, {} packets rejected)",
          this.deliveredAmount, this.numFulfilledPackets.get(), this.numRejectedPackets.get()
      );

      return CloseConnectionResult.builder()
          .amountDelivered(this.deliveredAmount.get())
          .numFulfilledPackets(this.numFulfilledPackets.get())
          .numRejectPackets(this.numRejectedPackets.get())
          .build();
    }

    /**
     * Helper method to obtain the `sequence` of this {@link SendMoneyAggregator}. While under normal circumstances it
     * is ill-advised to be testing a private variable, here we break this rule as a testing optimization. The behavior
     * that this is exposing this method allows us to validate is the closing of a STREAM Connection after 2^31 frames.
     * While the _correct_ way to test this would be to send 2^31 frames into the send method and then assert that the
     * connection closes,we instead expose this mutator in order to avoid 2^31 redundant calls on every test execution.
     *
     * @param newSequence An {@link UnsignedLong} containing a value to set {@link #sequence} to.
     */
    @VisibleForTesting
    void setSequenceForTesting(final UnsignedLong newSequence) {
      Objects.requireNonNull(newSequence);
      this.sequence.set(newSequence);
    }

    /**
     * Helper method to mess with delivered amount for the purpose of testing loop breaking conditions.
     *
     * @param deliveredAmount
     */
    @VisibleForTesting
    void setDeliveredAmountForTesting(final UnsignedLong deliveredAmount) {
      Objects.requireNonNull(deliveredAmount);
      this.deliveredAmount.set(deliveredAmount);
    }
  }
}<|MERGE_RESOLUTION|>--- conflicted
+++ resolved
@@ -28,16 +28,11 @@
 
 import com.google.common.annotations.VisibleForTesting;
 import com.google.common.collect.Lists;
-<<<<<<< HEAD
-import com.google.common.primitives.UnsignedLong;
-import com.google.common.util.concurrent.ThreadFactoryBuilder;
-=======
 import com.google.common.hash.HashCode;
 import com.google.common.hash.Hashing;
 import com.google.common.primitives.UnsignedLong;
 import com.google.common.util.concurrent.ThreadFactoryBuilder;
 import org.immutables.value.Value.Derived;
->>>>>>> 4b9df82d
 import org.slf4j.Logger;
 import org.slf4j.LoggerFactory;
 
@@ -63,11 +58,7 @@
 import java.util.concurrent.atomic.AtomicInteger;
 import java.util.concurrent.atomic.AtomicReference;
 
-<<<<<<< HEAD
-import javax.annotation.concurrent.NotThreadSafe;
-=======
 import javax.annotation.concurrent.ThreadSafe;
->>>>>>> 4b9df82d
 
 /**
  * <p>A simple implementation of {@link StreamSender} that opens a STREAM connection, sends money, and then closes the
@@ -82,13 +73,10 @@
  * packs a sufficient number of STREAM frames into a single Prepare packet for this 32kb limit to be an issue; Second,
  * if the ILPv4 RFC ever changes to increase this size limitation, we don't want sender/receiver software to have to be
  * updated across the Interledger.</p>
-<<<<<<< HEAD
-=======
  *
  * <p>Every invocation of sendMoney opens and closes a new STREAM connection, resulting in a sequence reset on any
  * sharedSecret passed (i.e. we never track a sequence on a sharedSecret longer than one call). This implementation will
  * throw an exception if two sendMoney calls are invoked with the same sharedSecret in parallel.</p>
->>>>>>> 4b9df82d
  */
 @ThreadSafe
 @SuppressWarnings("UnstableApiUsage")
@@ -217,7 +205,7 @@
    * smaller packets, and then handling all responses. This aggregator operates on a single Connection by opening and
    * closing a single stream.
    */
-  protected static class SendMoneyAggregator {
+  static class SendMoneyAggregator {
 
     private final Logger logger = LoggerFactory.getLogger(this.getClass());
 
@@ -232,8 +220,7 @@
 
     private final InterledgerAddress sourceAddress;
     private final InterledgerAddress destinationAddress;
-    private final AtomicReference<Long> lastResponseTimestamp = new AtomicReference<>();
-    // The amount
+
     private AtomicReference<UnsignedLong> originalAmountToSend;
     private AtomicReference<UnsignedLong> amountLeftToSend;
     private AtomicReference<UnsignedLong> deliveredAmount;
@@ -265,7 +252,7 @@
      * @param destinationAddress      The {@link InterledgerAddress} of the payment receiver.
      * @param originalAmountToSend    The amount of units (in the senders units) to send to the receiver.
      */
-    public SendMoneyAggregator(
+    SendMoneyAggregator(
         final ExecutorService executorService,
         final Map<HashCode, Semaphore> connectionSequences,
         final CodecContext streamCodecContext,
@@ -307,19 +294,16 @@
      *
      * @return A {@link CompletableFuture} containing a {@link SendMoneyResult}.
      */
-    public CompletableFuture<SendMoneyResult> send() {
+    CompletableFuture<SendMoneyResult> send() {
       Objects.requireNonNull(sharedSecret);
       Objects.requireNonNull(destinationAddress);
       Objects.requireNonNull(originalAmountToSend);
 
-      // Fire off requests until the congestion controller tells us to stop or we've sent the total amount
-      final List<CompletableFuture<InterledgerResponsePacket>> allFutures = Lists.newArrayList();
-
       final Instant start = Instant.now();
 
       final CompletableFuture<Void> paymentFuture = CompletableFuture.supplyAsync(() -> {
         // Ensure that the connection is only used by one Thread at a single time.
-        final HashCode hashedSecret = Hashing.sha256().hashBytes(sharedSecret);
+        final HashCode hashedSecret = Hashing.sha256().hashBytes(sharedSecret.key());
         final Semaphore secretSemaphore = connectionSequences.computeIfAbsent(hashedSecret, (key) -> new Semaphore(1));
 
         try {
@@ -443,19 +427,15 @@
                 try {
                   InterledgerResponsePacket responsePacket = link.sendPacket(preparePacket);
                   responsePacket.handle(
-                      (fulfillPacket -> {
-                        handleFulfill(streamPacket.sequence(), amountToSend, fulfillPacket);
-                      }),
-                      (rejectPacket -> {
-                        handleReject(streamPacket.sequence(), amountToSend, rejectPacket);
-                      }));
+                      fulfillPacket -> handleFulfill(streamPacket.sequence(), amountToSend, fulfillPacket),
+                      rejectPacket -> handleReject(streamPacket.sequence(), amountToSend, rejectPacket)
+                  );
                 } catch (Exception e) {
                   logger.error("Link send failed. prepaprePacket={}", preparePacket, e);
                 }
               }
             });
           }
-
         } catch (Exception e) {
           logger.error("Submit failed", e);
         }
@@ -497,11 +477,10 @@
       //   you haven't reached max packets
       //   and you haven't delivered the full amount
       //   and you haven't timed out
-      return this.congestionController.hasInFlight() ||
-          (!maxPacketsReached() &&
-              this.deliveredAmount.get().compareTo(this.originalAmountToSend.get()) < 0 &&
-              !timeoutReached
-          );
+      return this.congestionController.hasInFlight()
+          || (!maxPacketsReached()
+          && this.deliveredAmount.get().compareTo(this.originalAmountToSend.get()) < 0
+          && !timeoutReached);
     }
 
     /**
@@ -669,12 +648,8 @@
       logger.debug("Closing STREAM Connection...");
 
       link.sendPacket(preparePacket).handle(
-          (fulfillPacket -> {
-            handleFulfill(sequence, UnsignedLong.valueOf(preparePacket.getAmount()), fulfillPacket);
-          }),
-          (rejectPacket -> {
-            handleReject(sequence, UnsignedLong.valueOf(preparePacket.getAmount()), rejectPacket);
-          })
+          fulfillPacket -> handleFulfill(sequence, UnsignedLong.valueOf(preparePacket.getAmount()), fulfillPacket),
+          rejectPacket -> handleReject(sequence, UnsignedLong.valueOf(preparePacket.getAmount()), rejectPacket)
       );
 
       logger.debug(
@@ -707,7 +682,7 @@
     /**
      * Helper method to mess with delivered amount for the purpose of testing loop breaking conditions.
      *
-     * @param deliveredAmount
+     * @param deliveredAmount An {@link UnsignedLong} representing the deliveredAmount to set.
      */
     @VisibleForTesting
     void setDeliveredAmountForTesting(final UnsignedLong deliveredAmount) {
