--- conflicted
+++ resolved
@@ -502,13 +502,7 @@
         // capture
         // rollback
 
-<<<<<<< HEAD
         final PrepareAmounts prepareAmounts = PrepareAmounts.from(preparePacket, streamPacket);
-=======
-        PrepareAmounts prepareAmounts =
-            PrepareAmounts.of().amountToSend(preparePacket.getAmount()).minimumAmountToAccept(streamPacket.prepareAmount()).build();
->>>>>>> 46808848
-
         paymentTracker.auth(prepareAmounts);
 
         try {
@@ -554,7 +548,7 @@
                       String.format("Link send failed. preparePacket=%s error=%s", preparePacket, e.getMessage())
                   )
                   .build());
-              paymentTracker.rollback(PrepareAmounts.from(preparePacket, streamPacket), false);
+              paymentTracker.rollback(prepareAmounts, false);
             }
           }
         });
@@ -700,11 +694,8 @@
       final UnsignedLong amountToDeliver = originalStreamPacket.prepareAmount();
 
       numRejectedPackets.getAndIncrement();
-      //amountLeftToSend.getAndUpdate(currentAmount -> currentAmount.plus(amountToSend));
-      PrepareAmounts prepareAmounts = PrepareAmounts.of()
-          .amountToSend(originalPreparePacket.getAmount())
-          .minimumAmountToAccept(originalStreamPacket.prepareAmount())
-          .build();
+
+      PrepareAmounts prepareAmounts = PrepareAmounts.from(originalPreparePacket, originalStreamPacket);
 
       paymentTracker.rollback(prepareAmounts, true);
       congestionController.reject(amountToSend, rejectPacket);
