package org.interledger.stream.sender;

import static okhttp3.CookieJar.NO_COOKIES;
import static org.assertj.core.api.Assertions.assertThat;
<<<<<<< HEAD
=======
import static org.assertj.core.api.Assertions.fail;
>>>>>>> 4b9df82d

import org.interledger.codecs.ilp.InterledgerCodecContextFactory;
import org.interledger.core.InterledgerAddress;
import org.interledger.link.Link;
import org.interledger.link.LinkId;
import org.interledger.link.http.IlpOverHttpLink;
import org.interledger.link.http.IlpOverHttpLinkSettings;
import org.interledger.link.http.IlpOverHttpLinkSettings.AuthType;
import org.interledger.link.http.IncomingLinkSettings;
import org.interledger.link.http.OutgoingLinkSettings;
import org.interledger.link.http.auth.SimpleBearerTokenSupplier;
import org.interledger.quilt.jackson.InterledgerModule;
import org.interledger.quilt.jackson.conditions.Encoding;
import org.interledger.spsp.PaymentPointer;
import org.interledger.spsp.StreamConnectionDetails;
import org.interledger.spsp.client.rust.Account;
import org.interledger.spsp.client.rust.ImmutableAccount;
import org.interledger.spsp.client.rust.InterledgerRustNodeClient;
import org.interledger.stream.SendMoneyResult;
import org.interledger.stream.crypto.JavaxStreamEncryptionService;
<<<<<<< HEAD
import org.interledger.stream.crypto.SharedSecret;
=======
>>>>>>> 4b9df82d

import com.fasterxml.jackson.core.JsonGenerator;
import com.fasterxml.jackson.core.json.JsonWriteFeature;
import com.fasterxml.jackson.databind.ObjectMapper;
import com.fasterxml.jackson.databind.SerializationFeature;
import com.fasterxml.jackson.databind.json.JsonMapper;
import com.fasterxml.jackson.datatype.guava.GuavaModule;
import com.fasterxml.jackson.datatype.jdk8.Jdk8Module;
import com.fasterxml.jackson.datatype.jsr310.JavaTimeModule;
import com.google.common.primitives.UnsignedLong;
import com.google.common.util.concurrent.ThreadFactoryBuilder;
import okhttp3.ConnectionPool;
import okhttp3.ConnectionSpec;
import okhttp3.HttpUrl;
import okhttp3.OkHttpClient;
import okhttp3.logging.HttpLoggingInterceptor;
import org.assertj.core.data.Offset;
import org.junit.Before;
import org.junit.Rule;
import org.junit.Test;
import org.junit.rules.Timeout;
import org.slf4j.Logger;
import org.slf4j.LoggerFactory;
import org.testcontainers.containers.GenericContainer;
import org.zalando.problem.ProblemModule;

import java.io.IOException;
import java.math.BigDecimal;
import java.math.BigInteger;
import java.time.Duration;
import java.util.ArrayList;
import java.util.Arrays;
import java.util.List;
<<<<<<< HEAD
import java.util.UUID;
=======
import java.util.concurrent.CompletableFuture;
>>>>>>> 4b9df82d
import java.util.concurrent.ExecutorService;
import java.util.concurrent.Executors;
import java.util.concurrent.Future;
import java.util.concurrent.SynchronousQueue;
import java.util.concurrent.ThreadPoolExecutor;
import java.util.concurrent.TimeUnit;
<<<<<<< HEAD
=======
import java.util.stream.Collectors;
>>>>>>> 4b9df82d

/**
 * Integration tests for {@link SimpleStreamSender} that connects to a running ILP Connector using the information
 * supplied in this link, and initiates a STREAM payment.
 */
public class SimpleStreamSenderIT {

  private static final String AUTH_TOKEN = "password";
  private static final InterledgerAddress HOST_ADDRESS = InterledgerAddress.of("test.xpring-dev.rs1");
  private static final String SENDER_ACCOUNT_USERNAME = "java_stream_client";
  private static final InterledgerAddress SENDER_ADDRESS = HOST_ADDRESS.with(SENDER_ACCOUNT_USERNAME);

  private final Logger logger = LoggerFactory.getLogger(this.getClass());

  // 60 seconds max per method tested
  @Rule
  public Timeout globalTimeout = Timeout.seconds(60);

  @Rule
  public GenericContainer interledgerNode = new GenericContainer<>("nhartner/interledgerrs-standalone")
      .withExposedPorts(7770)
      .withCommand(""
          + "--admin_auth_token " + AUTH_TOKEN + " "
          + "--ilp_address " + HOST_ADDRESS.getValue() + " "
          + "--secret_seed 9dce76b1a20ec8d3db05ad579f3293402743767692f935a0bf06b30d2728439d "
          + "--http_bind_address 0.0.0.0:7770"
      );
  private Link link;
  private InterledgerRustNodeClient nodeClient;

  private static ObjectMapper objectMapperForTesting() {
    final ObjectMapper objectMapper = JsonMapper.builder()
        .enable(JsonWriteFeature.WRITE_NUMBERS_AS_STRINGS)
        .build()
        .registerModule(new Jdk8Module())
        .registerModule(new JavaTimeModule())
        .registerModule(new GuavaModule())
        .registerModule(new ProblemModule())
        .registerModule(new InterledgerModule(Encoding.BASE64)
        );

    objectMapper.configure(SerializationFeature.WRITE_DATES_AS_TIMESTAMPS, false);
    objectMapper.configure(JsonGenerator.Feature.WRITE_BIGDECIMAL_AS_PLAIN, true);

    return objectMapper;
  }

  @Before
  public void setUp() throws IOException {
<<<<<<< HEAD
    OkHttpClient httpClient = this.constructOkHttpClient();
=======
    String interledgerNodeBaseURI =
        "http://" + interledgerNode.getContainerIpAddress() + ":" + interledgerNode.getFirstMappedPort();
    ConnectionPool connectionPool = new ConnectionPool(10, 5, TimeUnit.MINUTES);
    ConnectionSpec spec = new ConnectionSpec.Builder(ConnectionSpec.MODERN_TLS).build();
    HttpLoggingInterceptor logging = new HttpLoggingInterceptor();
    logging.level(HttpLoggingInterceptor.Level.BASIC);
    OkHttpClient.Builder builder = new OkHttpClient.Builder()
        .connectionSpecs(Arrays.asList(spec, ConnectionSpec.CLEARTEXT))
        .cookieJar(NO_COOKIES)
        .connectTimeout(5000, TimeUnit.MILLISECONDS)
        .addInterceptor(logging)
        .readTimeout(30, TimeUnit.SECONDS)
        .writeTimeout(30, TimeUnit.SECONDS);
    OkHttpClient httpClient = builder.connectionPool(connectionPool).build();
>>>>>>> 4b9df82d

    String interledgerNodeBaseUri = this.getInterledgerBaseUri();
    this.nodeClient = new InterledgerRustNodeClient(httpClient,
        AUTH_TOKEN,
<<<<<<< HEAD
        interledgerNodeBaseUri,
        (pointer) -> interledgerNodeBaseUri + "/spsp" + pointer.path());
=======
        interledgerNodeBaseURI,
        (pointer) -> interledgerNodeBaseURI + "/spsp" + pointer.path());
>>>>>>> 4b9df82d

    final IlpOverHttpLinkSettings linkSettings = IlpOverHttpLinkSettings.builder()
        .incomingHttpLinkSettings(IncomingLinkSettings.builder()
            .authType(AuthType.SIMPLE)
            .encryptedTokenSharedSecret(AUTH_TOKEN)
            .build())
        .outgoingHttpLinkSettings(OutgoingLinkSettings.builder()
            .authType(AuthType.SIMPLE)
            .tokenSubject(SENDER_ACCOUNT_USERNAME)
            .url(HttpUrl.parse(interledgerNodeBaseUri + "/ilp"))
            .encryptedTokenSharedSecret("password")
            .build())
        .build();

    this.link = new IlpOverHttpLink(
        () -> SENDER_ADDRESS,
        linkSettings,
        httpClient,
        objectMapperForTesting(),
        InterledgerCodecContextFactory.oer(),
        new SimpleBearerTokenSupplier(SENDER_ACCOUNT_USERNAME + ":" + AUTH_TOKEN)
    );
    link.setLinkId(LinkId.of("simpleStreamSenderIT-to-Rust-IlpOverHttpLink"));

    Account sender = accountBuilder()
        .username(SENDER_ACCOUNT_USERNAME)
        .ilpAddress(SENDER_ADDRESS)
        .build();

    nodeClient.createAccount(sender);
  }

  @Test
  public void sendMoneySinglePacket() {
    final UnsignedLong paymentAmount = UnsignedLong.valueOf(1000);

    StreamSender streamSender = new SimpleStreamSender(
        new JavaxStreamEncryptionService(), link
    );

    final StreamConnectionDetails connectionDetails = getStreamConnectionDetails(1000000);

    final SendMoneyResult sendMoneyResult = streamSender.sendMoney(
        SharedSecret.of(connectionDetails.sharedSecret().key()),
        SENDER_ADDRESS,
        connectionDetails.destinationAddress(),
        paymentAmount
    ).join();

    assertThat(sendMoneyResult.amountDelivered()).isEqualTo(paymentAmount);
    assertThat(sendMoneyResult.originalAmount()).isEqualTo(paymentAmount);
    assertThat(sendMoneyResult.numFulfilledPackets()).isEqualTo(2);
    assertThat(sendMoneyResult.numRejectPackets()).isEqualTo(0);

    logger.info("Payment Sent: {}", sendMoneyResult);
  }

  /**
   * In general, calling sendMoney using the same Connection (i.e., SharedSecret) in parallel should not be done.
   * However, the implementation is smart enough to queue up parallel requests and only allow one to run at a time.
   * However, sometimes waiting tasks will timeout, in which case a particular `sendMoney` may throw an exception. This
   * test does not expect any exceptions.
   */
  @Test
  public void sendMoneyOnSameConnectionInParallel() {
    final int NUM_EXECUTIONS = 10;
    final UnsignedLong paymentAmount = UnsignedLong.valueOf(100000L);

    StreamSender streamSender = new SimpleStreamSender(
        new JavaxStreamEncryptionService(), link
    );

    final StreamConnectionDetails connectionDetails = getStreamConnectionDetails(1000000);

    // Run a bunch of `sendMoney` calls on the same Connection, in parallel.
    List<SendMoneyResult> sendMoneyResults = new ArrayList<>();
    List<CompletableFuture<SendMoneyResult>> results = new ArrayList<>();
    for (int i = 0; i < NUM_EXECUTIONS; i++) {
      final CompletableFuture<SendMoneyResult> job = streamSender.sendMoney(
          connectionDetails.sharedSecret().key(),
          SENDER_ADDRESS,
          connectionDetails.destinationAddress(),
          paymentAmount
      ).whenComplete((sendMoneyResult, error) -> {
        // There should not be any errors for any sendMoney because they should queue-up and eventually run.
        assertThat(error).isNull();
        sendMoneyResults.add(sendMoneyResult);
      });
      results.add(job);
    }

    // Wait for all to complete...
    CompletableFuture.allOf(results.toArray(new CompletableFuture[0])).join();

    // Sum-up the total results of all Calls.
    long totalAmountDelivered = sendMoneyResults.stream()
        .map(smr -> smr.amountDelivered())
        .mapToLong($ -> $.longValue())
        .sum();
    assertThat(totalAmountDelivered).isEqualTo(NUM_EXECUTIONS * paymentAmount.longValue());
    long totalPackets = sendMoneyResults.stream()
        .map(smr -> smr.totalPackets())
        .mapToLong($ -> $.longValue())
        .sum();
    assertThat(totalPackets).isCloseTo(NUM_EXECUTIONS * 8, Offset.offset(2L));
  }

  @Test
  public void sendMoneyMultiPacket() {
    final UnsignedLong paymentAmount = UnsignedLong.valueOf(100000);

    StreamSender streamSender = new SimpleStreamSender(
        new JavaxStreamEncryptionService(), link
    );

    final StreamConnectionDetails connectionDetails = getStreamConnectionDetails(1000001);

    final SendMoneyResult sendMoneyResult = streamSender.sendMoney(
        SharedSecret.of(connectionDetails.sharedSecret().key()),
        SENDER_ADDRESS,
        connectionDetails.destinationAddress(),
        paymentAmount
    ).join();

    assertThat(sendMoneyResult.amountDelivered()).isEqualTo(paymentAmount);
    assertThat(sendMoneyResult.originalAmount()).isEqualTo(paymentAmount);
    assertThat(sendMoneyResult.numFulfilledPackets()).isCloseTo(8, Offset.offset(1));
    assertThat(sendMoneyResult.numRejectPackets()).isEqualTo(0);

    logger.info("Payment Sent: {}", sendMoneyResult);
  }

  @Test
  public void sendMoneyMultiThreaded() throws InterruptedException {
    final UnsignedLong paymentAmount = UnsignedLong.valueOf(1000000);

    int parallelism = 20;
    int sendCount = 100;
    ExecutorService executorService = Executors.newFixedThreadPool(parallelism);

    ThreadPoolExecutor streamExecutor = new ThreadPoolExecutor(0, 200,
        60L, TimeUnit.SECONDS,
        new SynchronousQueue<>(), new ThreadFactoryBuilder()
        .setDaemon(true)
        .setNameFormat("simple-stream-sender-%d")
        .build());

    List<Future<SendMoneyResult>> results = new ArrayList<>();
    for (int i = 0; i < sendCount; i++) {
      final int id = i;
      results.add(executorService.submit(() -> sendMoney(paymentAmount, id, streamExecutor)));
    }

    executorService.shutdown();
    executorService.awaitTermination(10000, TimeUnit.MILLISECONDS);
    results.forEach($ -> {
      try {
        $.get();
      } catch (Throwable e) {
        e.printStackTrace();
        throw new RuntimeException(e);
      }
    });

    BigDecimal totalSent = results.stream().map($ -> {
      try {
        return new BigDecimal($.get().amountDelivered().longValue());
      } catch (Exception e) {
        e.printStackTrace();
        throw new RuntimeException(e);
      }
    }).reduce(new BigDecimal(0), BigDecimal::add);

    assertThat(totalSent).isEqualTo(new BigDecimal(paymentAmount.longValue()).multiply(new BigDecimal(sendCount)));
  }

  @Test
  public void sendMoneyHonorsTimeout() {
    final UnsignedLong paymentAmount = UnsignedLong.valueOf(10000000);

    StreamSender streamSender = new SimpleStreamSender(
        new JavaxStreamEncryptionService(), link
    );

    String username = "sendMoneyHonorsTimeout";
    InterledgerAddress address = HOST_ADDRESS.with(username);
    Account account = accountBuilder()
        .username(username)
        .ilpAddress(address)
        .maxPacketAmount(BigInteger.valueOf(100))
        .amountPerMinuteLimit(BigInteger.valueOf(1))
        .packetsPerMinuteLimit(BigInteger.valueOf(1))
        .build();

    final StreamConnectionDetails connectionDetails = getStreamConnectionDetails(account);

    final SendMoneyResult sendMoneyResult = streamSender
        .sendMoney(SharedSecret.of(connectionDetails.sharedSecret().key()),
            SENDER_ADDRESS,
            connectionDetails.destinationAddress(),
            paymentAmount,
            Duration.ofMillis(100)).join();

    assertThat(sendMoneyResult.successfulPayment()).isFalse();

    logger.info("Payment Sent: {}", sendMoneyResult);
  }

  @Test(timeout = 10000L)
  public void sendMoneyWithWrongLinkPassword() throws IOException {
    final String connectorAccountUsername = UUID.randomUUID().toString().replace("-", "");

    final String interledgerNodeBaseUri = this.getInterledgerBaseUri();
    final OkHttpClient httpClient = this.constructOkHttpClient();
    final IlpOverHttpLinkSettings linkSettings = IlpOverHttpLinkSettings.builder()
        .incomingHttpLinkSettings(IncomingLinkSettings.builder()
            .authType(AuthType.SIMPLE)
            .encryptedTokenSharedSecret(AUTH_TOKEN)
            .build())
        .outgoingHttpLinkSettings(OutgoingLinkSettings.builder()
            .authType(AuthType.SIMPLE)
            .tokenSubject(connectorAccountUsername)
            .url(HttpUrl.parse(interledgerNodeBaseUri + "/ilp"))
            .encryptedTokenSharedSecret("wrong-password")
            .build())
        .build();

    this.link = new IlpOverHttpLink(
        () -> SENDER_ADDRESS,
        linkSettings,
        httpClient,
        objectMapperForTesting(),
        InterledgerCodecContextFactory.oer(),
        new SimpleBearerTokenSupplier(SENDER_ACCOUNT_USERNAME + ":" + "wrong-password")
    );
    link.setLinkId(LinkId.of("ilpHttpLink"));

    Account sender = accountBuilder()
        .username(connectorAccountUsername)
        .ilpAddress(HOST_ADDRESS.with(connectorAccountUsername))
        .build();

    nodeClient.createAccount(sender);

    final UnsignedLong paymentAmount = UnsignedLong.valueOf(1000);
    final StreamSender streamSender = new SimpleStreamSender(
        new JavaxStreamEncryptionService(), link
    );
    final StreamConnectionDetails connectionDetails = getStreamConnectionDetails(1000000);

    final SendMoneyResult sendMoneyResult = streamSender.sendMoney(
        SharedSecret.of(connectionDetails.sharedSecret().key()),
        SENDER_ADDRESS,
        connectionDetails.destinationAddress(),
        paymentAmount,
        Duration.ofMillis(100L)
    ).join();

    assertThat(sendMoneyResult.amountDelivered()).isEqualTo(paymentAmount);
    assertThat(sendMoneyResult.originalAmount()).isEqualTo(paymentAmount);
    assertThat(sendMoneyResult.numFulfilledPackets()).isEqualTo(2);
    assertThat(sendMoneyResult.numRejectPackets()).isEqualTo(0);

    logger.info("Payment Sent: {}", sendMoneyResult);
  }

  private StreamConnectionDetails getStreamConnectionDetails(int id) {
    return getStreamConnectionDetails("accountTest" + id);
  }

  private StreamConnectionDetails getStreamConnectionDetails(String username) {
    InterledgerAddress address = HOST_ADDRESS.with(username);
    return getStreamConnectionDetails(accountBuilder()
        .username(username)
        .ilpAddress(address)
        .build());
  }

  private StreamConnectionDetails getStreamConnectionDetails(Account account) {
    try {
      nodeClient.createAccount(account);
    } catch (Exception e) {
      throw new RuntimeException(e.getMessage(), e);
    }
    PaymentPointer pointer = PaymentPointer.of("$" + HOST_ADDRESS.getValue() + "/" + account.username());
    return nodeClient.getStreamConnectionDetails(pointer);
  }

  private SendMoneyResult sendMoney(UnsignedLong paymentAmount, int taskId, ThreadPoolExecutor executor) {
    final StreamConnectionDetails connectionDetails = getStreamConnectionDetails(taskId);

    StreamSender streamSender = new SimpleStreamSender(
        new JavaxStreamEncryptionService(), link, executor
    );

    final SendMoneyResult sendMoneyResult = streamSender.sendMoney(
        SharedSecret.of(connectionDetails.sharedSecret().key()),
        SENDER_ADDRESS,
        connectionDetails.destinationAddress(),
        paymentAmount
    ).join();

    assertThat(sendMoneyResult.amountDelivered()).isEqualTo(paymentAmount);
    assertThat(sendMoneyResult.originalAmount()).isEqualTo(paymentAmount);
    assertThat(sendMoneyResult.numRejectPackets()).isEqualTo(0);

    logger.info("Payment Sent: {}", sendMoneyResult);
    return sendMoneyResult;
  }

  private ImmutableAccount.Builder accountBuilder() {
    return Account.builder()
        .httpIncomingToken(AUTH_TOKEN)
        .httpOutgoingToken(AUTH_TOKEN)
        .assetCode("XRP")
        .assetScale(6)
        .minBalance(new BigInteger("-10000000000"))
        .roundTripTime(new BigInteger("500"))
        .routingRelation(Account.RoutingRelation.PEER);
  }

  private String getInterledgerBaseUri() {
    return "http://" + interledgerNode.getContainerIpAddress() + ":" + interledgerNode.getFirstMappedPort();
  }

  private OkHttpClient constructOkHttpClient() {
    ConnectionPool connectionPool = new ConnectionPool(10, 5, TimeUnit.MINUTES);
    ConnectionSpec spec = new ConnectionSpec.Builder(ConnectionSpec.MODERN_TLS).build();
    HttpLoggingInterceptor logging = new HttpLoggingInterceptor();
    logging.level(HttpLoggingInterceptor.Level.BASIC);
    OkHttpClient.Builder builder = new OkHttpClient.Builder()
        .connectionSpecs(Arrays.asList(spec, ConnectionSpec.CLEARTEXT))
        .cookieJar(NO_COOKIES)
        .connectTimeout(5000, TimeUnit.MILLISECONDS)
        .addInterceptor(logging)
        .readTimeout(30, TimeUnit.SECONDS)
        .writeTimeout(30, TimeUnit.SECONDS);
    return builder.connectionPool(connectionPool).build();
  }
}<|MERGE_RESOLUTION|>--- conflicted
+++ resolved
@@ -2,10 +2,6 @@
 
 import static okhttp3.CookieJar.NO_COOKIES;
 import static org.assertj.core.api.Assertions.assertThat;
-<<<<<<< HEAD
-=======
-import static org.assertj.core.api.Assertions.fail;
->>>>>>> 4b9df82d
 
 import org.interledger.codecs.ilp.InterledgerCodecContextFactory;
 import org.interledger.core.InterledgerAddress;
@@ -26,10 +22,7 @@
 import org.interledger.spsp.client.rust.InterledgerRustNodeClient;
 import org.interledger.stream.SendMoneyResult;
 import org.interledger.stream.crypto.JavaxStreamEncryptionService;
-<<<<<<< HEAD
 import org.interledger.stream.crypto.SharedSecret;
-=======
->>>>>>> 4b9df82d
 
 import com.fasterxml.jackson.core.JsonGenerator;
 import com.fasterxml.jackson.core.json.JsonWriteFeature;
@@ -63,21 +56,14 @@
 import java.util.ArrayList;
 import java.util.Arrays;
 import java.util.List;
-<<<<<<< HEAD
 import java.util.UUID;
-=======
 import java.util.concurrent.CompletableFuture;
->>>>>>> 4b9df82d
 import java.util.concurrent.ExecutorService;
 import java.util.concurrent.Executors;
 import java.util.concurrent.Future;
 import java.util.concurrent.SynchronousQueue;
 import java.util.concurrent.ThreadPoolExecutor;
 import java.util.concurrent.TimeUnit;
-<<<<<<< HEAD
-=======
-import java.util.stream.Collectors;
->>>>>>> 4b9df82d
 
 /**
  * Integration tests for {@link SimpleStreamSender} that connects to a running ILP Connector using the information
@@ -127,35 +113,13 @@
 
   @Before
   public void setUp() throws IOException {
-<<<<<<< HEAD
     OkHttpClient httpClient = this.constructOkHttpClient();
-=======
-    String interledgerNodeBaseURI =
-        "http://" + interledgerNode.getContainerIpAddress() + ":" + interledgerNode.getFirstMappedPort();
-    ConnectionPool connectionPool = new ConnectionPool(10, 5, TimeUnit.MINUTES);
-    ConnectionSpec spec = new ConnectionSpec.Builder(ConnectionSpec.MODERN_TLS).build();
-    HttpLoggingInterceptor logging = new HttpLoggingInterceptor();
-    logging.level(HttpLoggingInterceptor.Level.BASIC);
-    OkHttpClient.Builder builder = new OkHttpClient.Builder()
-        .connectionSpecs(Arrays.asList(spec, ConnectionSpec.CLEARTEXT))
-        .cookieJar(NO_COOKIES)
-        .connectTimeout(5000, TimeUnit.MILLISECONDS)
-        .addInterceptor(logging)
-        .readTimeout(30, TimeUnit.SECONDS)
-        .writeTimeout(30, TimeUnit.SECONDS);
-    OkHttpClient httpClient = builder.connectionPool(connectionPool).build();
->>>>>>> 4b9df82d
 
     String interledgerNodeBaseUri = this.getInterledgerBaseUri();
     this.nodeClient = new InterledgerRustNodeClient(httpClient,
         AUTH_TOKEN,
-<<<<<<< HEAD
         interledgerNodeBaseUri,
         (pointer) -> interledgerNodeBaseUri + "/spsp" + pointer.path());
-=======
-        interledgerNodeBaseURI,
-        (pointer) -> interledgerNodeBaseURI + "/spsp" + pointer.path());
->>>>>>> 4b9df82d
 
     final IlpOverHttpLinkSettings linkSettings = IlpOverHttpLinkSettings.builder()
         .incomingHttpLinkSettings(IncomingLinkSettings.builder()
@@ -221,7 +185,7 @@
    */
   @Test
   public void sendMoneyOnSameConnectionInParallel() {
-    final int NUM_EXECUTIONS = 10;
+    final int numExecutions = 10;
     final UnsignedLong paymentAmount = UnsignedLong.valueOf(100000L);
 
     StreamSender streamSender = new SimpleStreamSender(
@@ -233,9 +197,9 @@
     // Run a bunch of `sendMoney` calls on the same Connection, in parallel.
     List<SendMoneyResult> sendMoneyResults = new ArrayList<>();
     List<CompletableFuture<SendMoneyResult>> results = new ArrayList<>();
-    for (int i = 0; i < NUM_EXECUTIONS; i++) {
+    for (int i = 0; i < numExecutions; i++) {
       final CompletableFuture<SendMoneyResult> job = streamSender.sendMoney(
-          connectionDetails.sharedSecret().key(),
+          SharedSecret.of(connectionDetails.sharedSecret().key()),
           SENDER_ADDRESS,
           connectionDetails.destinationAddress(),
           paymentAmount
@@ -252,15 +216,15 @@
 
     // Sum-up the total results of all Calls.
     long totalAmountDelivered = sendMoneyResults.stream()
-        .map(smr -> smr.amountDelivered())
-        .mapToLong($ -> $.longValue())
+        .map(SendMoneyResult::amountDelivered)
+        .mapToLong(UnsignedLong::longValue)
         .sum();
-    assertThat(totalAmountDelivered).isEqualTo(NUM_EXECUTIONS * paymentAmount.longValue());
+    assertThat(totalAmountDelivered).isEqualTo(numExecutions * paymentAmount.longValue());
     long totalPackets = sendMoneyResults.stream()
-        .map(smr -> smr.totalPackets())
-        .mapToLong($ -> $.longValue())
+        .map(SendMoneyResult::totalPackets)
+        .mapToLong(Integer::longValue)
         .sum();
-    assertThat(totalPackets).isCloseTo(NUM_EXECUTIONS * 8, Offset.offset(2L));
+    assertThat(totalPackets).isCloseTo(numExecutions * 8, Offset.offset(2L));
   }
 
   @Test
