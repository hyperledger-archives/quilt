--- conflicted
+++ resolved
@@ -15,10 +15,7 @@
 import org.interledger.stream.crypto.StreamEncryptionService;
 import org.interledger.stream.sender.SimpleStreamSender.SendMoneyAggregator;
 
-<<<<<<< HEAD
-=======
 import com.google.common.collect.Maps;
->>>>>>> 4b9df82d
 import com.google.common.primitives.UnsignedLong;
 import org.junit.Before;
 import org.junit.Test;
@@ -65,11 +62,7 @@
 
     ThreadPoolExecutor executor = (ThreadPoolExecutor) Executors.newFixedThreadPool(1);
     this.sendMoneyAggregator = new SendMoneyAggregator(
-<<<<<<< HEAD
-        executor, streamCodecContextMock, linkMock, congestionControllerMock,
-=======
         executor, Maps.newConcurrentMap(), streamCodecContextMock, linkMock, congestionControllerMock,
->>>>>>> 4b9df82d
         streamEncryptionServiceMock, sharedSecret, sourceAddress, destinationAddress, originalAmountToSend,
         Duration.ofSeconds(60)
     );
