# Crypto-Conditions [![GitHub issues](https://img.shields.io/github/issues-raw/hyperledger/quilt/crypto-conditions.svg)](https://github.com/hyperledger/quilt/issues?q=is%3Aissue+is%3Aopen+label%3Acrypto-conditions)

Java implementation of Crypto-Conditions (See [RFC](https://datatracker.ietf.org/doc/draft-thomas-crypto-conditions/)).

* v0.3.x-SNAPSHOT (and above) implements the latest RFC [draft-03](https://tools.ietf.org/html/draft-thomas-crypto-conditions-03).
* v0.2.x-SNAPSHOT implements the latest RFC [draft-02](https://tools.ietf.org/html/draft-thomas-crypto-conditions-02).  

## Dependencies

This library uses various cryptographic functions so it relies on implementations of RSA and ED25519 signature schemes.

For RSA any provider that supports **SHA256withRSA/PSS** signatures can be used. The library has been tested with BouncyCastle v1.46 but has no runtime dependancy on it.

For ED25519 the library depends on [net.i2p.crypto.eddsa](https://github.com/str4d/ed25519-java). As there are no standard interfaces in the `java.security` namespace for EdDSA keys the library is included as a dependancy. Future versions will hopefully remove this dependency.

<<<<<<< HEAD
=======
## Get it!

### Maven
This library is contained in the Java package `org.interledger.cryptoconditions`, and can be included in your project 
by first adding a Snapshot Repository, like this:

```
<repositories>
    ...
    <repository>
        <id>sonatype</id>
        <url>https://oss.sonatype.org/content/repositories/snapshots/</url>
    </repository>
    ...
</repositories>
```

Next, add the following Maven dependency:

```
<dependencies>
  ...
  <dependency>
    <groupId>org.interledger</groupId>
    <artifactId>crypto-conditions</artifactId>
    <version>0.4.0-SNAPSHOT</version>
  </dependency>
  ...
</dependencies>
```
### Gradle
To import this library into a project that uses gradle, first add the Snapshot Repository to your `gradle.properties` file, like this:

```
repositories {
    mavenCentral()
    maven {
        url "https://oss.sonatype.org/content/repositories/snapshots/"
    }
}
```
Next, import this library as a dependency, like this:

```
dependencies {
    ...
    compile group: 'org.interledger', name: 'crypto-conditions', version: '0.4.0-SNAPSHOT'
    ...
}
```

>>>>>>> ac852c9b
## Usage

### Requirements
This project uses Maven to manage dependencies and other aspects of the build. 
To install Maven, follow the instructions at [https://maven.apache.org/install.html](https://maven.apache.org/install.html).


### Get the code

``` sh
git clone https://github.com/hyperledger/quilt
cd quilt/crypto-conditions
```

### Build the Project
To build the project, execute the following command:

```bash
$ mvn clean install
```

#### Checkstyle
The project uses checkstyle to keep code style consistent. All Checkstyle checks are run by default during the build, but if you would like to run checkstyle checks, use the following command:

```bash
$ mvn checkstyle:checkstyle
```

### Step 3: Use

#### PREIMAGE-SHA-256 Example:
```java
  byte[] preimage = "My Secret Preimage".getBytes(Charset.defaultCharset());

  PreimageSha256Fulfillment fulfillment = PreimageSha256Fulfillment.from(preimage);
  PreimageSha256Condition condition = fulfillment.getCondition();

  if (fulfillment.verify(condition, new byte[0])) {
    System.out.println("Fulfillment is valid!");
  }
```

#### PREFIX-SHA-256 Example:
```java
  // Create a sub-fulfillment...
	final byte[] preimage = "My Secret Preimage".getBytes(Charset.defaultCharset());
	PreimageSha256Fulfillment subfulfillment = PreimageSha256Fulfillment.from(preimage);
  
	// Narrow the subfulfillment with a prefix...
	final String prefix = "order-1234";
	final PrefixSha256Fulfillment fulfillment = PrefixSha256Fulfillment
	    .from(prefix.getBytes(), 100, subfulfillment);
	final PrefixSha256Condition condition = fulfillment.getCondition();
  
	// Verify the fulfillment
	if (fulfillment.verify(condition, new byte[0])) {
	  System.out.println("Fulfillment is valid!");
	}
```

#### ED25519-SHA-256 Example
```java
  // An optional message to sign...should be "new byte[0]" if no message.
  byte[] optionalMessageToSign = "message".getBytes();

  //Generate ED25519-SHA-256 KeyPair and Signer
  MessageDigest sha512Digest = MessageDigest.getInstance("SHA-512");
  net.i2p.crypto.eddsa.KeyPairGenerator edDsaKpg = new net.i2p.crypto.eddsa.KeyPairGenerator();
  KeyPair edDsaKeyPair = edDsaKpg.generateKeyPair();
  Signature edDsaSigner = new EdDSAEngine(sha512Digest);
  
  edDsaSigner.initSign(edDsaKeyPair.getPrivate());
  edDsaSigner.update(optionalMessageToSign);
  byte[] edDsaSignature = edDsaSigner.sign();
  
  //Generate ED25519-SHA-256 Fulfillment and Condition
  Ed25519Sha256Fulfillment fulfillment = Ed25519Sha256Fulfillment.from(
  (EdDSAPublicKey) edDsaKeyPair.getPublic(), edDsaSignature);
  Ed25519Sha256Condition condition = fulfillment.getCondition();
  
  if (fulfillment.verify(condition, optionalMessageToSign)) {
    System.out.println("Fulfillment is valid!");
  }
```

#### RSA-SHA-256 Example
```java
  // An optional message to sign...should be "new byte[0]" if no message.
  final byte[] optionalMessageToSign = "message".getBytes(); 
  
  //Generate RSA-SHA-256 KeyPair and Signer
  final KeyPairGenerator rsaKpg = KeyPairGenerator.getInstance("RSA");
  rsaKpg.initialize(new RSAKeyGenParameterSpec(2048, new BigInteger("65537")));
  final KeyPair rsaKeyPair = rsaKpg.generateKeyPair();
  final RSAPublicKey rsaPublicKey = (RSAPublicKey) rsaKeyPair.getPublic()
  
  final Signature rsaSigner = Signature.getInstance("SHA256withRSA/PSS");
  rsaSigner.initSign(rsaKeyPair.getPrivate());
  rsaSigner.update(optionalMessageToSign);
  final byte[] rsaSignature = rsaSigner.sign();
  
  final RsaSha256Fulfillment fulfillment = RsaSha256Fulfillment.from(rsaPublicKey, rsaSignature);
  final RsaSha256Condition condition = RsaSha256Condition.from(rsaPublicKey);
  
  if (fulfillment.verify(condition, optionalMessageToSign)) {
    System.out.println("Fulfillment is valid!");
  }
```

#### THRESHOLD-SHA-256 Example
```java
//Generate PreimageSha256Condition Number 1
RsaSha256Condition rsaCondition = PreSha256Condition.from(rsaPublicKey);

byte[] message = new byte[0];
RsaSha256Condition rsaFulfillment = RsaSha256Condition.from(rsaPublicKey, message);

//Generate ED25519-SHA-256 condition
net.i2p.crypto.eddsa.KeyPairGenerator edDsaKpg = new net.i2p.crypto.eddsa.KeyPairGenerator();
KeyPair edDsaKeyPair = edDsaKpg.generateKeyPair();
Signature edDsaSigner = new EdDSAEngine(sha512Digest);

PreimageSha256Fulfillment fulfillment = PreimageSha256Fulfillment.from(preimage);
//Verify against empty message
if(fulfillment.verify(condition, new byte[0])) {
    System.out.println("Fulfillment is valid!");
}
```

#### Encoding Example:
```java
//Read a condition from a stream (InputStream in)
DERInputStream derStream = new DERInputStream(in);
Condition condition = CryptoConditionReader.readCondition(derStream);

//Read a fulfillment from a stream (InputStream in)
DERInputStream derStream = new DERInputStream(in);
Fulfillment fulfillment = CryptoConditionReader.readFulfillment(derStream);

//Read a condition from a byte array (byte[] buffer)
Condition condition = CryptoConditionReader.readCondition(buffer);

//Read a fulfillment from a byte array (byte[] buffer)
Fulfillment fulfillment = CryptoConditionReader.readFulfillment(buffer);

//Get binary encoding of condition that can be written to stream
byte[] binaryEncodedCondition = CryptoConditionWriter.writeCondition(condition);

//Get binary encoding of fulfillment that can be written to stream
byte[] binaryEncodedCondition = CryptoConditionWriter.writeFulfillment(fulfillment);

//Get ni: URI form for sharing via text-based protocols
URI uriEncodedCondition = CryptoConditionUri.toUri(condition);
```

## Contributors

Any contribution is very much appreciated! 

[![join the chat][rocketchat-image]][rocketchat-url]

## License

This code is released under the Apache 2.0 License. Please see [LICENSE](./../LICENSE) for the full text.<|MERGE_RESOLUTION|>--- conflicted
+++ resolved
@@ -13,8 +13,6 @@
 
 For ED25519 the library depends on [net.i2p.crypto.eddsa](https://github.com/str4d/ed25519-java). As there are no standard interfaces in the `java.security` namespace for EdDSA keys the library is included as a dependancy. Future versions will hopefully remove this dependency.
 
-<<<<<<< HEAD
-=======
 ## Get it!
 
 ### Maven
@@ -66,7 +64,6 @@
 }
 ```
 
->>>>>>> ac852c9b
 ## Usage
 
 ### Requirements
