--- conflicted
+++ resolved
@@ -53,7 +53,7 @@
 
       assertThat(ed25519Sha256Fulfillment.getType(), is(CryptoConditionType.ED25519_SHA256));
       assertThat(ed25519Sha256Fulfillment
-          .verify(ed25519Sha256Fulfillment.getCondition(), MESSAGE.getBytes()), is(true));
+          .verify(ed25519Sha256Fulfillment.getDerivedCondition(), MESSAGE.getBytes()), is(true));
     };
 
     // Run single-threaded...
@@ -77,13 +77,9 @@
   public final void testValidate() {
     final KeyPair ed25519KeyPair = TestKeyFactory.generateRandomEd25519KeyPair();
     final Ed25519Sha256Fulfillment actual
-<<<<<<< HEAD
         = constructEd25519Sha256Fulfillment(ed25519KeyPair);
-    assertTrue("Invalid condition", actual.verify(actual.getCondition(), MESSAGE.getBytes()));
-=======
-        = TestFulfillmentFactory.constructEd25519Sha256Fulfillment(ed25519KeyPair);
-    assertTrue("Invalid condition", actual.verify(actual.getDerivedCondition(), MESSAGE.getBytes()));
->>>>>>> f36ac3c3
+    assertTrue("Invalid condition",
+        actual.verify(actual.getDerivedCondition(), MESSAGE.getBytes()));
   }
 
   @Test
@@ -103,7 +99,7 @@
     } catch (NoSuchAlgorithmException | SignatureException | InvalidKeyException e) {
       throw new RuntimeException(e);
     }
-    assertTrue("Invalid condition", actual.verify(actual.getCondition()));
+    assertTrue("Invalid condition", actual.verify(actual.getDerivedCondition()));
   }
 
   @Test
@@ -145,8 +141,7 @@
     assertThat(fulfillment.toString().contains("Ed25519Sha256Fulfillment"), is(true));
     assertThat(fulfillment.toString().endsWith(
         "signature=stnlHPRuMupW2hJzgaeTm06wVGz8d7QUQdIJPLJ9fczNimaNtg3e53BCgVsTT1hATPQEn64K8-"
-            + "BIOWyb5faNBA==, type=ED25519-SHA-256, "
-            + "condition=Ed25519Sha256Condition{type=ED25519-SHA-256, "
+            + "BIOWyb5faNBA==, type=ED25519-SHA-256, condition=Ed25519Sha256Condition{type=ED25519-SHA-256, "
             + "fingerprint=aJ5kk1zn2qrQQO5QhYZXoGigv0Y5rSafiV3BUM1F9hM, cost=131072}}"
     ), is(true));
   }
