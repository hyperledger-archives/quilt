--- conflicted
+++ resolved
@@ -61,7 +61,6 @@
   }
 
   /**
-<<<<<<< HEAD
    * <p>Tests the cost computation of a {@link ThresholdSha256Condition}.</p>
    *
    * <p>For example, if a threshold crypto-condition contains 5
@@ -103,7 +102,7 @@
     );
   }
 
-=======
+  /**
    * Constructs a Threshold Fulfillment using two duplicate fulfillments, and asserts that only one
    * is used in total.
    */
@@ -172,5 +171,4 @@
             + "fingerprint=W-kFFQRd_dtz60dK3Jq0wr-DEDWHLFh8D1TQHCTi75I, cost=1033}"
     ));
   }
->>>>>>> 9e48f48c
 }