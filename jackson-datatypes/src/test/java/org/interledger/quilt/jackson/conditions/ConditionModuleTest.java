package org.interledger.quilt.jackson.conditions;

import static org.interledger.quilt.jackson.conditions.Encoding.BASE64;
import static org.interledger.quilt.jackson.conditions.Encoding.BASE64URL;
import static org.interledger.quilt.jackson.conditions.Encoding.BASE64URL_WITHOUT_PADDING;
import static org.interledger.quilt.jackson.conditions.Encoding.BASE64_WITHOUT_PADDING;
import static org.interledger.quilt.jackson.conditions.Encoding.HEX;

import org.interledger.core.Condition;

import com.fasterxml.jackson.annotation.JsonProperty;
import org.immutables.value.Value;
import org.junit.Test;
import org.junit.runner.RunWith;
import org.junit.runners.Parameterized;
import org.junit.runners.Parameterized.Parameters;

import java.io.IOException;
import java.util.Arrays;
import java.util.Collection;

/**
 * Validates the functionality of {@link ConditionModule}.
 */
@RunWith(Parameterized.class)
public class ConditionModuleTest extends AbstractConditionModuleTest {

  private static final String PREIMAGE_CONDITION_DER_BYTES_HEX =
      "A0258020BF165845FFDB85F44A32052EC6279D2DBF151DE8E3A7D3727C94FC7AB531ACD581012B";
  private static final String PREIMAGE_CONDITION_DER_BYTES_BASE64
      = "oCWAIL8WWEX/24X0SjIFLsYnnS2/FR3o46fTcnyU/Hq1MazVgQEr";
  private static final String PREIMAGE_CONDITION_DER_BYTES_BASE64_WITHOUTPADDING
      = "oCWAIL8WWEX/24X0SjIFLsYnnS2/FR3o46fTcnyU/Hq1MazVgQEr";
  private static final String PREIMAGE_CONDITION_DER_BYTES_BASE64_URL
      = "oCWAIL8WWEX_24X0SjIFLsYnnS2_FR3o46fTcnyU_Hq1MazVgQEr";
  private static final String PREIMAGE_CONDITION_DER_BYTES_BASE64_URL_WITHOUTPADDING
      = "oCWAIL8WWEX_24X0SjIFLsYnnS2_FR3o46fTcnyU_Hq1MazVgQEr";

  private static Condition CONDITION = constructPreimageCondition();

  /**
   * Required-args Constructor (used by JUnit's parameterized test annotation).
   *
   * @param encodingToUse        A {@link Encoding} to use for each test run.
   * @param expectedEncodedValue A {@link String} encoded in the above encoding to assert against.
   */
  public ConditionModuleTest(
      final Encoding encodingToUse, final String expectedEncodedValue
  ) {
    super(encodingToUse, expectedEncodedValue);
  }

  /**
   * Get test parameters.
   *
   * @return the parameters for the tests
   */
  @Parameters
  public static Collection<Object[]> data() {
    // Create and return a Collection of Object arrays. Each element in each array is a parameter
    // to the CryptoConditionsModuleConditionTest constructor.
    return Arrays.asList(new Object[][] {
        {HEX, PREIMAGE_CONDITION_DER_BYTES_HEX},
        {BASE64, PREIMAGE_CONDITION_DER_BYTES_BASE64},
        {BASE64_WITHOUT_PADDING, PREIMAGE_CONDITION_DER_BYTES_BASE64_WITHOUTPADDING},
        {BASE64URL, PREIMAGE_CONDITION_DER_BYTES_BASE64_URL},
        {BASE64URL_WITHOUT_PADDING, PREIMAGE_CONDITION_DER_BYTES_BASE64_URL_WITHOUTPADDING},
    });

  }

  @Test
  public void testSerializeDeserialize() throws IOException {
    //    final PreimageConditionContainer expectedContainer = ImmutableConditionContainer
    //        .builder()
    //        .condition(CONDITION)
    //        .build();
    //
    //    final String json = objectMapper.writeValueAsString(expectedContainer);
    //    assertThat(json, is(
    //        String.format("{\"condition\":\"%s\"}", expectedEncodedValue)
    //    ));
    //
    //    final PreimageConditionContainer actualAddressContainer = objectMapper
    //        .readValue(json, PreimageConditionContainer.class);
    //
    //    assertThat(actualAddressContainer, is(expectedContainer));
    //    assertThat(actualAddressContainer.getCondition(), is(CONDITION));
  }

  @Value.Immutable
<<<<<<< HEAD
=======
  //  @JsonSerialize(as = ImmutableConditionContainer.class)
  //  @JsonDeserialize(as = ImmutableConditionContainer.class)
>>>>>>> a9551faf
  interface PreimageConditionContainer {

    @JsonProperty("condition")
    Condition getCondition();
  }

}<|MERGE_RESOLUTION|>--- conflicted
+++ resolved
@@ -89,11 +89,8 @@
   }
 
   @Value.Immutable
-<<<<<<< HEAD
-=======
   //  @JsonSerialize(as = ImmutableConditionContainer.class)
   //  @JsonDeserialize(as = ImmutableConditionContainer.class)
->>>>>>> a9551faf
   interface PreimageConditionContainer {
 
     @JsonProperty("condition")
