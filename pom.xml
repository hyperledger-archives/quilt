<?xml version="1.0" encoding="UTF-8"?>
<project xmlns="http://maven.apache.org/POM/4.0.0"
  xsi:schemaLocation="http://maven.apache.org/POM/4.0.0 http://maven.apache.org/xsd/maven-4.0.0.xsd"
  xmlns:xsi="http://www.w3.org/2001/XMLSchema-instance">
  <modelVersion>4.0.0</modelVersion>
  <groupId>org.interledger</groupId>
  <artifactId>quilt-parent</artifactId>
  <packaging>pom</packaging>
<<<<<<< HEAD
  <version>0.11.0-SNAPSHOT</version>
=======
  <version>0.2.0-SNAPSHOT</version>
>>>>>>> 49898403

  <name>Hyperledger Quilt Parent</name>
  <description>Parent project for Hyperledger Quilt modules.</description>
  <url>https://github.com/hyperledger/quilt</url>
  <inceptionYear>2017</inceptionYear>

  <licenses>
    <license>
      <name>The Apache Software License, Version 2.0</name>
      <url>http://www.apache.org/licenses/LICENSE-2.0.txt</url>
      <distribution>repo</distribution>
    </license>
  </licenses>

  <!-- Signing profile for signed distributions -->
  <profiles>
    <profile>
      <id>sign</id>
      <build>
        <plugins>
          <plugin>
            <groupId>org.apache.maven.plugins</groupId>
            <artifactId>maven-gpg-plugin</artifactId>
            <version>1.5</version>
            <executions>
              <execution>
                <id>sign-artifacts</id>
                <phase>verify</phase>
                <goals>
                  <goal>sign</goal>
                </goals>
              </execution>
            </executions>
          </plugin>
        </plugins>
      </build>
    </profile>
  </profiles>

  <developers>
    <developer>
      <name>Adrian Hope-Bailie</name>
      <organizationUrl>https://github.com/adrianhopebailie</organizationUrl>
    </developer>
    <developer>
      <name>Andrew Gates</name>
      <organizationUrl>https://github.com/andrew-g-za</organizationUrl>
    </developer>
    <developer>
      <name>Enrique Benito</name>
      <organizationUrl>https://github.com/earizon</organizationUrl>
    </developer>
    <developer>
      <name>David Fuelling</name>
      <organizationUrl>https://github.com/sappenin</organizationUrl>
    </developer>
  </developers>

  <scm>
    <connection>scm:git:git://github.com/hyperledger/quilt.git</connection>
    <developerConnection>scm:git:git@github.com:hyperledger/quilt.git</developerConnection>
  </scm>

  <properties>
    <!-- org.apache.maven.plugins:maven-compiler-plugin -->
    <maven.compiler.source>1.8</maven.compiler.source>
    <maven.compiler.target>1.8</maven.compiler.target>
    <project.build.sourceEncoding>UTF-8</project.build.sourceEncoding>
    <project.resources.sourceEncoding>UTF-8</project.resources.sourceEncoding>
    <project.reporting.outputEncoding>UTF-8</project.reporting.outputEncoding>

    <!-- org.jacoco:jacoc-maven-plugin -->
    <jacoco.propertyName>argLine</jacoco.propertyName>

    <!-- org.apache.maven.plugins:maven-checkstyle-plugin -->
    <checkstyle.config.location>org/interledger/dev-ops/checkstyle.xml</checkstyle.config.location>
    <checkstyle.output.file>
      ${project.build.directory}/checkstyle-reports/checkstyle-result.xml
    </checkstyle.output.file>
    <!--
    <checkstyle.violationSeverity>warning</checkstyle.violationSeverity>
    -->
  </properties>

  <modules>
    <module>dev-ops</module>
    <module>codec-framework</module>
<<<<<<< HEAD
    <module>btp-core</module>
    <module>btp-core-codecs</module>
    <module>ildcp-core</module>
    <module>ildcp-core-codecs</module>
    <module>ilp-core</module>
    <module>ilp-annotations</module>
=======
    <module>ilp-annotations</module>
    <module>ilp-core</module>
>>>>>>> 49898403
    <module>ilp-core-codecs</module>
    <module>jackson-datatypes</module>
    <!-- TODO Add new modules with PSK and IPR code
        <module>core-transport-psk</module>
        <module>core-transport-ipr</module>
    -->
  </modules>

  <dependencyManagement>
    <dependencies>

      <dependency>
        <groupId>${project.groupId}</groupId>
        <artifactId>ilp-annotations</artifactId>
<<<<<<< HEAD
        <version>${project.version}</version>
      </dependency>

      <dependency>
        <groupId>${project.groupId}</groupId>
        <artifactId>codec-framework</artifactId>
        <version>${project.version}</version>
      </dependency>

      <dependency>
        <groupId>${project.groupId}</groupId>
        <artifactId>ilp-core</artifactId>
        <version>${project.version}</version>
=======
        <version>0.2.0-SNAPSHOT</version>
      </dependency>

      <dependency>
        <groupId>org.interledger</groupId>
        <artifactId>codec-framework</artifactId>
        <version>0.2.0-SNAPSHOT</version>
>>>>>>> 49898403
      </dependency>

      <dependency>
        <groupId>${project.groupId}</groupId>
<<<<<<< HEAD
        <artifactId>ilp-core-codecs</artifactId>
        <version>${project.version}</version>
      </dependency>

      <dependency>
        <groupId>${project.groupId}</groupId>
        <artifactId>btp-core</artifactId>
        <version>${project.version}</version>
      </dependency>

      <dependency>
        <groupId>${project.groupId}</groupId>
        <artifactId>btp-core-codecs</artifactId>
        <version>${project.version}</version>
=======
        <artifactId>ilp-core</artifactId>
        <version>0.11.0-SNAPSHOT</version>
>>>>>>> 49898403
      </dependency>

      <dependency>
        <groupId>net.i2p.crypto</groupId>
        <artifactId>eddsa</artifactId>
        <version>0.2.0</version>
      </dependency>

      <dependency>
        <groupId>junit</groupId>
        <artifactId>junit</artifactId>
        <version>4.12</version>
        <scope>test</scope>
      </dependency>

      <dependency>
        <groupId>org.immutables</groupId>
        <artifactId>value</artifactId>
        <version>2.5.6</version>
        <scope>provided</scope>
      </dependency>

      <dependency>
        <groupId>com.fasterxml.jackson.core</groupId>
        <artifactId>jackson-databind</artifactId>
        <version>2.8.9</version>
      </dependency>

      <dependency>
        <groupId>com.google.guava</groupId>
        <artifactId>guava</artifactId>
        <version>21.0</version>
      </dependency>

      <dependency>
        <groupId>org.bouncycastle</groupId>
        <artifactId>bcprov-jdk16</artifactId>
        <version>1.46</version>
      </dependency>

      <dependency>
        <groupId>org.hamcrest</groupId>
        <artifactId>hamcrest-all</artifactId>
        <version>1.3</version>
        <scope>test</scope>
      </dependency>

      <dependency>
        <groupId>org.mockito</groupId>
        <artifactId>mockito-core</artifactId>
        <version>2.7.22</version>
        <scope>test</scope>
      </dependency>

<<<<<<< HEAD
      <dependency>
        <groupId>javax.money</groupId>
        <artifactId>money-api</artifactId>
        <version>1.0.1</version>
      </dependency>

=======
>>>>>>> 49898403
    </dependencies>
  </dependencyManagement>

  <build>

    <!-- All plugin versions and default config is defined
          in the pluginManagement section.
     -->

    <pluginManagement>
      <plugins>

        <!-- org.apache.maven.plugins:maven-compiler-plugin -->
        <plugin>
          <artifactId>maven-compiler-plugin</artifactId>
          <version>3.6.2</version>
          <configuration>
            <source>${maven.compiler.source}</source>
            <target>${maven.compiler.target}</target>
          </configuration>
        </plugin>

        <!-- org.apache.maven.plugins:maven-source-plugin -->
        <plugin>
          <artifactId>maven-source-plugin</artifactId>
          <version>2.2.1</version>
          <executions>
            <execution>
              <id>attach-sources</id>
              <goals>
                <goal>jar-no-fork</goal>
              </goals>
            </execution>
          </executions>
        </plugin>

        <!-- org.apache.maven.plugins:maven-javadoc-plugin -->
        <plugin>
          <artifactId>maven-javadoc-plugin</artifactId>
          <version>2.10.4</version>
          <executions>
            <execution>
              <id>attach-javadocs</id>
              <goals>
                <goal>jar</goal>
              </goals>
            </execution>
          </executions>
        </plugin>

        <!-- org.apache.maven.plugins:maven-checkstyle-plugin -->
        <plugin>
          <artifactId>maven-checkstyle-plugin</artifactId>
          <!-- Lock down plugin version for build reproducibility -->
          <version>2.17</version>
          <inherited>true</inherited>
          <dependencies>
            <!-- Update Checkstyle version used -->
            <dependency>
              <groupId>com.puppycrawl.tools</groupId>
              <artifactId>checkstyle</artifactId>
              <version>8.4</version>
            </dependency>
            <!-- Multimodal config -->
            <dependency>
              <groupId>org.interledger</groupId>
              <artifactId>dev-ops</artifactId>
              <version>0.2.0-SNAPSHOT</version>
            </dependency>
          </dependencies>
          <executions>
            <execution>
              <phase>process-sources</phase>
              <goals>
                <goal>check</goal>
              </goals>
            </execution>
          </executions>
        </plugin>

        <!-- org.jacoco:jacoc-maven-plugin -->
        <plugin>
          <groupId>org.jacoco</groupId>
          <version>0.7.9</version>
          <artifactId>jacoco-maven-plugin</artifactId>
          <executions>
            <execution>
              <goals>
                <goal>prepare-agent</goal>
              </goals>
            </execution>
            <execution>
              <id>report</id>
              <phase>test</phase>
              <goals>
                <goal>report</goal>
              </goals>
            </execution>
          </executions>
        </plugin>

        <!-- org.apache.maven.plugins:maven-surefire-plugin -->
        <plugin>
          <artifactId>maven-surefire-plugin</artifactId>
          <version>2.20</version>
          <configuration>
            <argLine>@{argLine}</argLine>
          </configuration>
        </plugin>

        <!-- org.sonatype.plugins:nexus-staging-maven-plugin -->
        <plugin>
          <groupId>org.sonatype.plugins</groupId>
          <artifactId>nexus-staging-maven-plugin</artifactId>
          <version>1.6.8</version>
          <extensions>true</extensions>
          <configuration>
            <id>ossrh-snapshots-interledger</id>
            <nexusUrl>https://oss.sonatype.org/</nexusUrl>
            <autoReleaseAfterClose>true</autoReleaseAfterClose>
          </configuration>
        </plugin>

      </plugins>
    </pluginManagement>


    <!-- All plugins in the plugins section will be run for all sub-modules
      unless <inherited>false</inherited> is specified. -->

    <plugins>

      <!-- org.apache.maven.plugins:maven-compiler-plugin -->
      <plugin>
        <artifactId>maven-compiler-plugin</artifactId>
      </plugin>

      <!-- org.apache.maven.plugins:maven-source-plugin -->
      <plugin>
        <artifactId>maven-source-plugin</artifactId>
      </plugin>

      <!-- org.apache.maven.plugins:maven-javadoc-plugin -->
      <plugin>
        <artifactId>maven-javadoc-plugin</artifactId>
      </plugin>

      <!-- org.apache.maven.plugins:maven-checkstyle-plugin -->
      <plugin>
        <artifactId>maven-checkstyle-plugin</artifactId>
      </plugin>

      <!-- org.jacoco:jacoco-maven-plugin -->
      <plugin>
        <groupId>org.jacoco</groupId>
        <artifactId>jacoco-maven-plugin</artifactId>
      </plugin>

      <!-- org.apache.maven.plugins:maven-surefire-plugin -->
      <plugin>
        <artifactId>maven-surefire-plugin</artifactId>
      </plugin>

      <!-- org.sonatype.plugins:nexus-staging-maven-plugin -->
      <plugin>
        <groupId>org.sonatype.plugins</groupId>
        <artifactId>nexus-staging-maven-plugin</artifactId>
      </plugin>

    </plugins>

  </build>

  <reporting>
    <plugins>

      <!-- org.jacoco:jacoc-maven-plugin -->
      <plugin>
        <groupId>org.jacoco</groupId>
        <artifactId>jacoco-maven-plugin</artifactId>
        <inherited>false</inherited>
        <reportSets>
          <reportSet>
            <reports>
              <report>report</report>
            </reports>
          </reportSet>
        </reportSets>
      </plugin>

      <!-- org.apache.maven.plugins:maven-checkstyle-plugin -->
      <plugin>
        <artifactId>maven-checkstyle-plugin</artifactId>
        <reportSets>
          <reportSet>
            <reports>
              <report>checkstyle</report>
            </reports>
          </reportSet>
        </reportSets>
      </plugin>

      <!-- org.apache.maven.plugins:maven-javadoc-plugin -->
      <plugin>
        <artifactId>maven-javadoc-plugin</artifactId>
      </plugin>

    </plugins>
  </reporting>

  <distributionManagement>
    <snapshotRepository>
      <id>ossrh-snapshots-interledger</id>
      <url>https://oss.sonatype.org/content/repositories/snapshots</url>
    </snapshotRepository>
  </distributionManagement>

</project><|MERGE_RESOLUTION|>--- conflicted
+++ resolved
@@ -6,11 +6,7 @@
   <groupId>org.interledger</groupId>
   <artifactId>quilt-parent</artifactId>
   <packaging>pom</packaging>
-<<<<<<< HEAD
-  <version>0.11.0-SNAPSHOT</version>
-=======
   <version>0.2.0-SNAPSHOT</version>
->>>>>>> 49898403
 
   <name>Hyperledger Quilt Parent</name>
   <description>Parent project for Hyperledger Quilt modules.</description>
@@ -90,25 +86,14 @@
     <checkstyle.output.file>
       ${project.build.directory}/checkstyle-reports/checkstyle-result.xml
     </checkstyle.output.file>
-    <!--
     <checkstyle.violationSeverity>warning</checkstyle.violationSeverity>
-    -->
   </properties>
 
   <modules>
     <module>dev-ops</module>
     <module>codec-framework</module>
-<<<<<<< HEAD
-    <module>btp-core</module>
-    <module>btp-core-codecs</module>
-    <module>ildcp-core</module>
-    <module>ildcp-core-codecs</module>
-    <module>ilp-core</module>
-    <module>ilp-annotations</module>
-=======
     <module>ilp-annotations</module>
     <module>ilp-core</module>
->>>>>>> 49898403
     <module>ilp-core-codecs</module>
     <module>jackson-datatypes</module>
     <!-- TODO Add new modules with PSK and IPR code
@@ -123,21 +108,6 @@
       <dependency>
         <groupId>${project.groupId}</groupId>
         <artifactId>ilp-annotations</artifactId>
-<<<<<<< HEAD
-        <version>${project.version}</version>
-      </dependency>
-
-      <dependency>
-        <groupId>${project.groupId}</groupId>
-        <artifactId>codec-framework</artifactId>
-        <version>${project.version}</version>
-      </dependency>
-
-      <dependency>
-        <groupId>${project.groupId}</groupId>
-        <artifactId>ilp-core</artifactId>
-        <version>${project.version}</version>
-=======
         <version>0.2.0-SNAPSHOT</version>
       </dependency>
 
@@ -145,30 +115,12 @@
         <groupId>org.interledger</groupId>
         <artifactId>codec-framework</artifactId>
         <version>0.2.0-SNAPSHOT</version>
->>>>>>> 49898403
       </dependency>
 
       <dependency>
         <groupId>${project.groupId}</groupId>
-<<<<<<< HEAD
-        <artifactId>ilp-core-codecs</artifactId>
-        <version>${project.version}</version>
-      </dependency>
-
-      <dependency>
-        <groupId>${project.groupId}</groupId>
-        <artifactId>btp-core</artifactId>
-        <version>${project.version}</version>
-      </dependency>
-
-      <dependency>
-        <groupId>${project.groupId}</groupId>
-        <artifactId>btp-core-codecs</artifactId>
-        <version>${project.version}</version>
-=======
         <artifactId>ilp-core</artifactId>
         <version>0.11.0-SNAPSHOT</version>
->>>>>>> 49898403
       </dependency>
 
       <dependency>
@@ -223,15 +175,6 @@
         <scope>test</scope>
       </dependency>
 
-<<<<<<< HEAD
-      <dependency>
-        <groupId>javax.money</groupId>
-        <artifactId>money-api</artifactId>
-        <version>1.0.1</version>
-      </dependency>
-
-=======
->>>>>>> 49898403
     </dependencies>
   </dependencyManagement>
 
