--- conflicted
+++ resolved
@@ -6,11 +6,7 @@
   <groupId>org.interledger</groupId>
   <artifactId>quilt-parent</artifactId>
   <packaging>pom</packaging>
-<<<<<<< HEAD
   <version>0.15.0-SNAPSHOT</version>
-=======
-  <version>0.14.0-SNAPSHOT</version>
->>>>>>> d83cdcbb
 
   <name>Hyperledger Quilt Parent</name>
   <description>Parent project for Hyperledger Quilt modules.</description>
@@ -187,11 +183,7 @@
       <dependency>
         <groupId>org.immutables</groupId>
         <artifactId>value</artifactId>
-<<<<<<< HEAD
         <version>2.7.3</version>
-=======
-        <version>2.7.1</version>
->>>>>>> d83cdcbb
         <scope>provided</scope>
       </dependency>
 
