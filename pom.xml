<?xml version="1.0" encoding="UTF-8"?>
<project xmlns="http://maven.apache.org/POM/4.0.0"
  xsi:schemaLocation="http://maven.apache.org/POM/4.0.0 http://maven.apache.org/xsd/maven-4.0.0.xsd"
  xmlns:xsi="http://www.w3.org/2001/XMLSchema-instance">
  <modelVersion>4.0.0</modelVersion>
  <groupId>org.interledger</groupId>
  <artifactId>quilt-parent</artifactId>
  <packaging>pom</packaging>
<<<<<<< HEAD
  <version>0.12.100-SNAPSHOT</version>
=======
  <version>0.12.1-SNAPSHOT</version>
>>>>>>> c600fb6d

  <name>Hyperledger Quilt Parent</name>
  <description>Parent project for Hyperledger Quilt modules.</description>
  <url>https://github.com/hyperledger/quilt</url>
  <inceptionYear>2017</inceptionYear>

  <licenses>
    <license>
      <name>The Apache Software License, Version 2.0</name>
      <url>http://www.apache.org/licenses/LICENSE-2.0.txt</url>
      <distribution>repo</distribution>
    </license>
  </licenses>

  <organization>
    <name>Hyperledger and its contributors</name>
  </organization>

  <!-- Signing profile for signed distributions -->
  <profiles>
    <profile>
      <id>sign</id>
      <build>
        <plugins>
          <plugin>
            <groupId>org.apache.maven.plugins</groupId>
            <artifactId>maven-gpg-plugin</artifactId>
            <version>1.5</version>
            <executions>
              <execution>
                <id>sign-artifacts</id>
                <phase>verify</phase>
                <goals>
                  <goal>sign</goal>
                </goals>
              </execution>
            </executions>
          </plugin>
        </plugins>
      </build>
    </profile>
  </profiles>

  <developers>
    <developer>
      <name>Adrian Hope-Bailie</name>
      <organizationUrl>https://github.com/adrianhopebailie</organizationUrl>
    </developer>
    <developer>
      <name>Andrew Gates</name>
      <organizationUrl>https://github.com/andrew-g-za</organizationUrl>
    </developer>
    <developer>
      <name>Enrique Benito</name>
      <organizationUrl>https://github.com/earizon</organizationUrl>
    </developer>
    <developer>
      <name>David Fuelling</name>
      <organizationUrl>https://github.com/sappenin</organizationUrl>
    </developer>
  </developers>

  <scm>
    <connection>scm:git:git://github.com/hyperledger/quilt.git</connection>
    <developerConnection>scm:git:git@github.com:hyperledger/quilt.git</developerConnection>
  </scm>

  <properties>

    <!-- org.apache.maven.plugins:maven-compiler-plugin -->
    <maven.compiler.source>1.8</maven.compiler.source>
    <maven.compiler.target>1.8</maven.compiler.target>

    <project.build.sourceEncoding>UTF-8</project.build.sourceEncoding>
    <project.resources.sourceEncoding>UTF-8</project.resources.sourceEncoding>
    <project.reporting.outputEncoding>UTF-8</project.reporting.outputEncoding>

    <!-- org.jacoco:jacoc-maven-plugin -->
    <jacoco.propertyName>argLine</jacoco.propertyName>

    <!-- org.apache.maven.plugins:maven-checkstyle-plugin -->
    <checkstyle.config.location>org/interledger/dev-ops/checkstyle.xml</checkstyle.config.location>
    <checkstyle.output.file>
      ${project.build.directory}/checkstyle-reports/checkstyle-result.xml
    </checkstyle.output.file>
    <checkstyle.violationSeverity>warning</checkstyle.violationSeverity>
  </properties>

  <modules>
    <module>dev-ops</module>
    <module>codec-framework</module>
    <module>ilp-annotations</module>
    <module>ilp-core</module>
    <module>ilp-core-codecs</module>
    <module>btp-core</module>
    <module>btp-core-codecs</module>
    <module>ildcp-core</module>
    <module>ildcp-core-codecs</module>
    <module>jackson-datatypes</module>
    <!-- TODO Add new modules with PSK and IPR code
        <module>core-transport-psk</module>
        <module>core-transport-ipr</module>
    -->
  </modules>

  <dependencyManagement>
    <dependencies>

      <dependency>
        <groupId>${project.groupId}</groupId>
        <artifactId>ilp-annotations</artifactId>
        <version>${project.version}</version>
      </dependency>

      <dependency>
        <groupId>${project.groupId}</groupId>
        <artifactId>codec-framework</artifactId>
        <version>${project.version}</version>
      </dependency>

      <dependency>
        <groupId>${project.groupId}</groupId>
        <artifactId>ilp-core</artifactId>
        <version>${project.version}</version>
      </dependency>

      <dependency>
        <groupId>${project.groupId}</groupId>
        <artifactId>ilp-core-codecs</artifactId>
        <version>${project.version}</version>
      </dependency>

      <dependency>
        <groupId>${project.groupId}</groupId>
        <artifactId>btp-core</artifactId>
        <version>${project.version}</version>
      </dependency>

      <dependency>
        <groupId>${project.groupId}</groupId>
        <artifactId>btp-core-codecs</artifactId>
        <version>${project.version}</version>
      </dependency>

      <dependency>
        <groupId>${project.groupId}</groupId>
        <artifactId>ildcp-core</artifactId>
        <version>${project.version}</version>
      </dependency>

      <dependency>
        <groupId>${project.groupId}</groupId>
        <artifactId>ildcp-core-codecs</artifactId>
        <version>${project.version}</version>
      </dependency>

      <dependency>
        <groupId>javax.money</groupId>
        <artifactId>money-api</artifactId>
        <version>1.0.3</version>
      </dependency>

      <dependency>
        <groupId>net.i2p.crypto</groupId>
        <artifactId>eddsa</artifactId>
        <version>0.3.0</version>
      </dependency>

      <dependency>
        <groupId>junit</groupId>
        <artifactId>junit</artifactId>
        <version>4.12</version>
        <scope>test</scope>
      </dependency>

      <dependency>
        <groupId>org.immutables</groupId>
        <artifactId>value</artifactId>
        <version>2.5.6</version>
        <scope>provided</scope>
      </dependency>

      <dependency>
        <groupId>com.fasterxml.jackson.core</groupId>
        <artifactId>jackson-databind</artifactId>
        <version>2.9.5</version>
      </dependency>

      <dependency>
        <groupId>com.google.guava</groupId>
        <artifactId>guava</artifactId>
        <version>25.0-jre</version>
      </dependency>

      <dependency>
        <groupId>org.bouncycastle</groupId>
        <artifactId>bcprov-jdk16</artifactId>
        <version>1.46</version>
      </dependency>

      <dependency>
        <groupId>org.hamcrest</groupId>
        <artifactId>hamcrest-all</artifactId>
        <version>1.3</version>
        <scope>test</scope>
      </dependency>

      <dependency>
        <groupId>org.mockito</groupId>
        <artifactId>mockito-core</artifactId>
        <version>2.18.3</version>
        <scope>test</scope>
      </dependency>

    </dependencies>
  </dependencyManagement>

  <build>

    <!-- All plugin versions and default config is defined
          in the pluginManagement section.
     -->

    <pluginManagement>
      <plugins>

        <!-- org.codehaus.mojo:maven-compiler-plugin -->
        <plugin>
          <groupId>org.codehaus.mojo</groupId>
          <artifactId>versions-maven-plugin</artifactId>
          <version>2.5</version>
        </plugin>

        <!-- org.apache.maven.plugins:maven-compiler-plugin -->
        <plugin>
          <artifactId>maven-compiler-plugin</artifactId>
          <version>3.6.2</version>
          <configuration>
            <source>${maven.compiler.source}</source>
            <target>${maven.compiler.target}</target>
          </configuration>
        </plugin>

        <!-- org.apache.maven.plugins:maven-source-plugin -->
        <plugin>
          <artifactId>maven-source-plugin</artifactId>
          <version>2.2.1</version>
          <executions>
            <execution>
              <id>attach-sources</id>
              <goals>
                <goal>jar-no-fork</goal>
              </goals>
            </execution>
          </executions>
        </plugin>

        <!-- org.apache.maven.plugins:maven-javadoc-plugin -->
        <plugin>
          <artifactId>maven-javadoc-plugin</artifactId>
          <version>2.10.4</version>
          <executions>
            <execution>
              <id>attach-javadocs</id>
              <goals>
                <goal>jar</goal>
              </goals>
            </execution>
          </executions>
        </plugin>

        <!-- org.apache.maven.plugins:maven-checkstyle-plugin -->
        <plugin>
          <artifactId>maven-checkstyle-plugin</artifactId>
          <!-- Lock down plugin version for build reproducibility -->
          <version>2.17</version>
          <inherited>true</inherited>
          <dependencies>
            <!-- Update Checkstyle version used -->
            <dependency>
              <groupId>com.puppycrawl.tools</groupId>
              <artifactId>checkstyle</artifactId>
              <version>8.4</version>
            </dependency>
            <!-- Multimodal config -->
            <dependency>
              <groupId>${project.groupId}</groupId>
              <artifactId>dev-ops</artifactId>
              <version>0.12.100-SNAPSHOT</version>
            </dependency>
          </dependencies>
          <executions>
            <execution>
              <phase>process-sources</phase>
              <goals>
                <goal>check</goal>
              </goals>
            </execution>
          </executions>
        </plugin>

        <!-- org.jacoco:jacoc-maven-plugin -->
        <plugin>
          <groupId>org.jacoco</groupId>
          <version>0.7.9</version>
          <artifactId>jacoco-maven-plugin</artifactId>
          <executions>
            <execution>
              <goals>
                <goal>prepare-agent</goal>
              </goals>
            </execution>
            <execution>
              <id>report</id>
              <phase>test</phase>
              <goals>
                <goal>report</goal>
              </goals>
            </execution>
          </executions>
        </plugin>

        <!-- org.apache.maven.plugins:maven-surefire-plugin -->
        <plugin>
          <artifactId>maven-surefire-plugin</artifactId>
          <version>2.20</version>
          <configuration>
            <argLine>@{argLine}</argLine>
          </configuration>
        </plugin>

        <!-- org.sonatype.plugins:nexus-staging-maven-plugin -->
        <plugin>
          <groupId>org.sonatype.plugins</groupId>
          <artifactId>nexus-staging-maven-plugin</artifactId>
          <version>1.6.8</version>
          <extensions>true</extensions>
          <configuration>
            <id>ossrh-snapshots-interledger</id>
            <nexusUrl>https://oss.sonatype.org/</nexusUrl>
            <autoReleaseAfterClose>true</autoReleaseAfterClose>
          </configuration>
        </plugin>

        <!-- org.codehaus.mojo:license-maven-plugin -->
        <plugin>
          <groupId>org.codehaus.mojo</groupId>
          <artifactId>license-maven-plugin</artifactId>
          <version>1.16</version>
          <configuration>
            <!--license to use for the project-->
            <licenseName>apache_v2</licenseName>
            <processStartTag>========================LICENSE_START=================================
            </processStartTag>
            <processEndTag>=========================LICENSE_END==================================
            </processEndTag>

            <!--generate license file even if it exists-->
            <force>true</force>

            <licenseMerges>
              <licenseMerge>Apache License, Version 2.0|The Apache Software License, Version 2.0|Apache
                2|Apache License 2.0|AL 2.0
              </licenseMerge>
            </licenseMerges>

            <!--exclude test-scoped dependencies from the 3rd party license-list-->
            <excludedScopes>test</excludedScopes>

            <excludes>
              <exclude>**/*.json</exclude>
            </excludes>

          </configuration>
          <executions>
            <execution>
              <id>license-management</id>
              <goals>
                <!--updates the source's headers according to the specified license-->
                <goal>update-file-header</goal>

                <!--Adds the full-blown license file to the final product-->
                <goal>update-project-license</goal>

                <!--generate and add a list of third-party licenses-->
                <goal>add-third-party</goal>
              </goals>
              <phase>process-sources</phase>
            </execution>
          </executions>
        </plugin>

      </plugins>
    </pluginManagement>


    <!-- All plugins in the plugins section will be run for all sub-modules
      unless <inherited>false</inherited> is specified. -->

    <plugins>

      <!-- org.apache.maven.plugins:maven-compiler-plugin -->
      <plugin>
        <artifactId>maven-compiler-plugin</artifactId>
      </plugin>

      <!-- org.apache.maven.plugins:maven-source-plugin -->
      <plugin>
        <artifactId>maven-source-plugin</artifactId>
      </plugin>

      <!-- org.apache.maven.plugins:maven-javadoc-plugin -->
      <plugin>
        <artifactId>maven-javadoc-plugin</artifactId>
      </plugin>

      <!-- org.apache.maven.plugins:maven-checkstyle-plugin -->
      <plugin>
        <artifactId>maven-checkstyle-plugin</artifactId>
      </plugin>

      <!-- org.jacoco:jacoco-maven-plugin -->
      <plugin>
        <groupId>org.jacoco</groupId>
        <artifactId>jacoco-maven-plugin</artifactId>
      </plugin>

      <!-- org.apache.maven.plugins:maven-surefire-plugin -->
      <plugin>
        <artifactId>maven-surefire-plugin</artifactId>
      </plugin>

      <!-- org.sonatype.plugins:nexus-staging-maven-plugin -->
      <plugin>
        <groupId>org.sonatype.plugins</groupId>
        <artifactId>nexus-staging-maven-plugin</artifactId>
      </plugin>

    </plugins>

  </build>

  <reporting>
    <plugins>

      <!-- org.jacoco:jacoc-maven-plugin -->
      <plugin>
        <groupId>org.jacoco</groupId>
        <artifactId>jacoco-maven-plugin</artifactId>
        <inherited>false</inherited>
        <reportSets>
          <reportSet>
            <reports>
              <report>report</report>
            </reports>
          </reportSet>
        </reportSets>
      </plugin>

      <!-- org.apache.maven.plugins:maven-checkstyle-plugin -->
      <plugin>
        <artifactId>maven-checkstyle-plugin</artifactId>
        <reportSets>
          <reportSet>
            <reports>
              <report>checkstyle</report>
            </reports>
          </reportSet>
        </reportSets>
      </plugin>

      <!-- org.apache.maven.plugins:maven-javadoc-plugin -->
      <plugin>
        <artifactId>maven-javadoc-plugin</artifactId>
      </plugin>

    </plugins>
  </reporting>

  <distributionManagement>
    <snapshotRepository>
      <id>ossrh-snapshots-interledger</id>
      <url>https://oss.sonatype.org/content/repositories/snapshots</url>
    </snapshotRepository>
  </distributionManagement>

</project><|MERGE_RESOLUTION|>--- conflicted
+++ resolved
@@ -6,11 +6,7 @@
   <groupId>org.interledger</groupId>
   <artifactId>quilt-parent</artifactId>
   <packaging>pom</packaging>
-<<<<<<< HEAD
-  <version>0.12.100-SNAPSHOT</version>
-=======
   <version>0.12.1-SNAPSHOT</version>
->>>>>>> c600fb6d
 
   <name>Hyperledger Quilt Parent</name>
   <description>Parent project for Hyperledger Quilt modules.</description>
@@ -299,7 +295,7 @@
             <dependency>
               <groupId>${project.groupId}</groupId>
               <artifactId>dev-ops</artifactId>
-              <version>0.12.100-SNAPSHOT</version>
+              <version>${project.version}</version>
             </dependency>
           </dependencies>
           <executions>
