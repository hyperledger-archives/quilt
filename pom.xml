--- conflicted
+++ resolved
@@ -94,23 +94,15 @@
     <module>crypto-conditions</module>
     <module>codec-framework</module>
     <module>ilp-annotations</module>
-<<<<<<< HEAD
     <module>ilp-core</module>
     <module>ilp-core-codecs</module>
     <module>ilp-node</module>
+    <module>jackson-datatypes</module>
+    <module>connector-examples</module>
 <!-- TODO Add new modules with PSK and IPR code
     <module>ilp-transport-psk</module>
     <module>ilp-transport-ipr</module>
 -->
-=======
-    <module>jackson-datatypes</module>
-    <module>ilp-core-codecs</module>
-    <module>connector-examples</module>
-    <!-- TODO Add new modules with PSK and IPR code
-        <module>core-transport-psk</module>
-        <module>core-transport-ipr</module>
-    -->
->>>>>>> 973c7fdf
   </modules>
   <dependencyManagement>
     <dependencies>
@@ -140,7 +132,6 @@
       </dependency>
 
       <dependency>
-<<<<<<< HEAD
         <groupId>org.interledger</groupId>
         <artifactId>ilp-core-codecs</artifactId>
         <version>0.1.0-SNAPSHOT</version>
@@ -156,11 +147,6 @@
         <groupId>org.apache.commons</groupId>
         <artifactId>commons-collections4</artifactId>
         <version>4.1</version>
-=======
-        <groupId>${project.groupId}</groupId>
-        <artifactId>ilp-core</artifactId>
-        <version>0.9.2-SNAPSHOT</version>
->>>>>>> 973c7fdf
       </dependency>
 
       <dependency>
