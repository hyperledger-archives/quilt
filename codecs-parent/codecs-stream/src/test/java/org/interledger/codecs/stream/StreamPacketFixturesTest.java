--- conflicted
+++ resolved
@@ -89,7 +89,7 @@
 @RunWith(Parameterized.class)
 public class StreamPacketFixturesTest {
 
-<<<<<<< HEAD
+  private static final Logger LOGGER = LoggerFactory.getLogger(StreamPacketFixturesTest.class);
   /**
    * The {@link ClassRule} provides a {@code before()} method which is executed before the tests in the class are
    * executed. As a part of the class rule, we expect the validation of the checksum to pass on both the local test
@@ -116,9 +116,6 @@
       }
     }
   };
-=======
-  private static final Logger LOGGER = LoggerFactory.getLogger(StreamPacketFixturesTest.class);
->>>>>>> bc52ed60
   private StreamTestFixture streamTestFixture;
 
   public StreamPacketFixturesTest(StreamTestFixture streamTestFixture) {
@@ -188,44 +185,6 @@
   }
 
   /**
-<<<<<<< HEAD
-=======
-   * The {@link ClassRule} provides a {@code before()} method which is executed before the tests in the class
-   * are executed. As a part of the class rule, we expect the validation of the checksum to pass on both the local
-   * test fixtures file and the remote test fixtures file in the RFCs repository. Any change to either the local or
-   * the remote file will result in a failure of this test.
-   */
-  @ClassRule
-  public static ExternalResource externalResource = new ExternalResource() {
-    @Override
-    protected void before() throws Throwable {
-      boolean checkNetworkStatus = checkInternetConnectivity();
-      if (checkNetworkStatus) {
-        boolean rfcStatus = checkFixtureRFCStalenessState();
-        boolean localFixtureStatus = checkLocalFixtureFileState();
-        if (!rfcStatus || !localFixtureStatus) {
-
-          // TODO: Remove this and restore the exception throwing once  https://github.com/hyperledger/quilt/issues/451
-          // is fixed.
-          if (!localFixtureStatus) {
-            LOGGER.error("Local test Fixture does not match the expected file integrity and has changed");
-          }
-          LOGGER
-              .error("Change in RFC Test Vector File Checksum. Fixture file on RFC does not match the expected value");
-//          if (!localFixtureStatus) {
-//            throw new Exception("Local test Fixture does not match the expected file integrity and has changed");
-//          }
-//          throw new Exception("Change in Checksum. Fixture file on RFC does not match the expected value");
-        }
-      } else {
-        Logger logger = LoggerFactory.getLogger(this.getClass());
-        logger.warn("No active Internet connection is available. Running test using only the local fixtures.");
-      }
-    }
-  };
-
-  /**
->>>>>>> bc52ed60
    * Loads a list of tests based on the json-encoded test vector files.
    */
   @Parameters(name = "Test Vector {index}: {0}")
@@ -245,8 +204,7 @@
     String data = lines.collect(Collectors.joining("\n"));
     lines.close();
 
-    List<StreamTestFixture> vectors = objectMapper.readValue(data, new TypeReference<List<StreamTestFixture>>() {
-    });
+    List<StreamTestFixture> vectors = objectMapper.readValue(data, new TypeReference<List<StreamTestFixture>>() {});
 
     return vectors;
   }
