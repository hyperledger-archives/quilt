--- conflicted
+++ resolved
@@ -52,19 +52,8 @@
   private static final String TESTNET_URI =
       "https://prod.wc.wallet.xpring.io/accounts/" + SENDER_ACCOUNT_USERNAME + "/ilp";
 
-<<<<<<< HEAD
   private static final InterledgerAddress OPERATOR_ADDRESS =
       InterledgerAddress.of("test.xpring-dev.jc1.spsp-test").with(SENDER_ACCOUNT_USERNAME);
-=======
-  /**
-   * This value will go away once #445 is fixed.
-   *
-   * @see "https://github.com/hyperledger/quilt/issues/445"
-   */
-  @Deprecated
-  private static final InterledgerAddress SENDER_ADDRESS =
-      InterledgerAddress.of("test.xpring-dev.wc.prod.spsp").with(SENDER_ACCOUNT_USERNAME);
->>>>>>> bc52ed60
 
   public static void main(String[] args) throws ExecutionException, InterruptedException {
     SpspClient spspClient = new SimpleSpspClient();
@@ -85,6 +74,7 @@
     // Send payment using STREAM
     SendMoneyResult result = simpleStreamSender.sendMoney(
         SendMoneyRequest.builder()
+            .sourceAddress(OPERATOR_ADDRESS)
             .amount(UnsignedLong.valueOf(ONE_DROP_IN_SCALE_9))
             .denomination(Denominations.XRP_MILLI_DROPS)
             .destinationAddress(connectionDetails.destinationAddress())
