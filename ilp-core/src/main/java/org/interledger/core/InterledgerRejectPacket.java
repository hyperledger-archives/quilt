package org.interledger.core;

/*-
 * ========================LICENSE_START=================================
 * Interledger Core
 * %%
 * Copyright (C) 2017 - 2018 Hyperledger and its contributors
 * %%
 * Licensed under the Apache License, Version 2.0 (the "License");
 * you may not use this file except in compliance with the License.
 * You may obtain a copy of the License at
 *
 *      http://www.apache.org/licenses/LICENSE-2.0
 *
 * Unless required by applicable law or agreed to in writing, software
 * distributed under the License is distributed on an "AS IS" BASIS,
 * WITHOUT WARRANTIES OR CONDITIONS OF ANY KIND, either express or implied.
 * See the License for the specific language governing permissions and
 * limitations under the License.
 * =========================LICENSE_END==================================
 */

import org.interledger.annotations.Immutable;

import org.immutables.value.Value.Default;

<<<<<<< HEAD
import java.util.Base64;

public interface InterledgerRejectPacket extends InterledgerResponsePacket {
=======
public interface InterledgerRejectPacket extends InterledgerPacket {
>>>>>>> d83cdcbb

  /**
   * Get the default builder.
   *
   * @return a {@link InterledgerRejectPacketBuilder} instance.
   */
  static InterledgerRejectPacketBuilder builder() {
    return new InterledgerRejectPacketBuilder();
  }

  /**
   * The Interledger Error Code for this error.
   *
   * @return An {@link InterledgerErrorCode}.
   */
  InterledgerErrorCode getCode();

  /**
   * The {@link InterledgerAddress} of the entity that originally emitted the error.
   *
   * @return An {@link InterledgerAddress}.
   */
  InterledgerAddress getTriggeredBy();

  /**
   * User-readable error message, primarily intended for debugging purposes.
   *
   * @return a String.
   */
  String getMessage();

  @Immutable
  abstract class AbstractInterledgerRejectPacket implements InterledgerRejectPacket {

    @Override
    @Default
    public byte[] getData() {
      return new byte[0];
    }

    /**
     * Prints the immutable value {@code InterledgerRejectPacket} with attribute values.
     *
     * @return A string representation of the value
     */
    @Override
    public String toString() {
      return "InterledgerRejectPacket{"
          + ", code=" + getCode()
          + ", triggeredBy=" + getTriggeredBy()
          + ", message=" + getMessage()
          + ", data=" + Base64.getEncoder().encodeToString(getData())
          + "}";
    }
  }
}<|MERGE_RESOLUTION|>--- conflicted
+++ resolved
@@ -24,13 +24,9 @@
 
 import org.immutables.value.Value.Default;
 
-<<<<<<< HEAD
 import java.util.Base64;
 
 public interface InterledgerRejectPacket extends InterledgerResponsePacket {
-=======
-public interface InterledgerRejectPacket extends InterledgerPacket {
->>>>>>> d83cdcbb
 
   /**
    * Get the default builder.
