package org.interledger.core;

/*-
 * ========================LICENSE_START=================================
 * Interledger Core
 * %%
 * Copyright (C) 2017 - 2018 Hyperledger and its contributors
 * %%
 * Licensed under the Apache License, Version 2.0 (the "License");
 * you may not use this file except in compliance with the License.
 * You may obtain a copy of the License at
 *
 *      http://www.apache.org/licenses/LICENSE-2.0
 *
 * Unless required by applicable law or agreed to in writing, software
 * distributed under the License is distributed on an "AS IS" BASIS,
 * WITHOUT WARRANTIES OR CONDITIONS OF ANY KIND, either express or implied.
 * See the License for the specific language governing permissions and
 * limitations under the License.
 * =========================LICENSE_END==================================
 */

import org.immutables.value.Value;
import org.immutables.value.Value.Lazy;

import java.util.Arrays;
import java.util.List;
import java.util.Objects;
import java.util.Optional;
import java.util.regex.Matcher;
import java.util.regex.Pattern;
import java.util.stream.Collectors;
<<<<<<< HEAD

=======
>>>>>>> 7263de99

/**
 * <p>Interledger Protocol (ILP) Addresses serve as both an <tt>identifier</tt> and a
 * <tt>locator</tt> for ILP nodes (e.g., connectors, mini-connectors, clients, senders,
 * receivers, listeners, etc.)</p>
 *
 * <p>Interledger is a graph where <tt>Nodes</tt> are the vertices and <tt>Accounts</tt> are the
 * edges. A fulfilled ILP packet will modify the balances for all accounts along the path between a
 * sending Node and a receiving Node. This is no different for a connector than for an SPSP receiver
 * (both are ILP nodes and in both cases, the accounts whose balances change are all accounts along
 * the path).</p>
 *
 * <p>The identifier+locator primitive defined by an InterledgerAddress also provides a way to
 * route ILP packets to their intended destination through a series of Nodes, including any number
 * of ILP Connectors (this happens after address-lookup using a higher-level protocol such as
 * <tt>SPSP</tt>).</p>
 *
 * <p>Addresses are <tt>not</tt> meant to be user-facing, but allow several ASCII
 * characters for easy debugging.</p>
 *
 * <p>Note that because an InterledgerAddress represents an Interledger <tt>Node</tt>, ILP payments
 * are always addressed to a Node, and _not_ to an account. For example, there will usually be a 1:1
 * relationship between a receiver and the receiver's account (e.g., if a node is running a local
 * moneyd). However, even in these cases, it is important to note that a payment is still addressed
 * to the receiver Node, and not to the account. This is because balances are not always
 * tracked/recorded on every node. In fact, some accounts are limited only by bandwidth, while
 * others are not limited nor recorded at all.</p>
 *
 * <p>Interledger Addresses have the following requirements:</p>
 *
 * <ol>
 * <li>The address MUST begin with a prefix indicating the allocation scheme.</li>
 * <li>Each "segment" of the address MUST contain one or more of the following characters:
 * Alphanumeric characters, upper or lower case (Addresses are **case-sensitive** so that they can
 * contain data encoded in formats such as base64url.); Underscore (`_`); Tilde (`~`); Hyphen (`-`)
 * </li>
 * <li>Each segment MUST be separated from other segments by a period character (`.`).</li>
 * <li>Addresses MUST NOT end in a period (`.`) character, and MUST contain at least one segment
 * after the allocation scheme prefix.</li>
 * <li>The total length of an ILP Address must be no more than **1023 characters** including the
 * allocation scheme prefix, separators, and all segments.</li>
 * </ol>
 *
 * <p>The formal specification for an Interledger Addresses is defined in Interledger RFC #15.</p>
 *
 * @see "https://github.com/interledger/rfcs/tree/master/0015-ilp-addresses"
 * @see "https://github.com/interledger/rfcs/blob/master/0009-simple-payment-setup-protocol/0009
 *     -simple-payment-setup-protocol.md"
 */
public interface InterledgerAddress {

<<<<<<< HEAD
  InterledgerAddressParser ADDRESS_PARSER = new InterledgerAddressParser();

  String ADDRESS_DELIMITER = ".";

=======
>>>>>>> 7263de99
  /**
   * Constructor to allow quick construction from a {@link String} representation of an ILP
   * address.
   *
   * @param value String representation of an Interledger Address
   *
   * @return an {@link InterledgerAddress} instance.
   *
   * @throws NullPointerException if {@code value} is <tt>null</tt>.
   */
  static InterledgerAddress of(final String value) {
    Objects.requireNonNull(value, "value must not be null!");
<<<<<<< HEAD
    return InterledgerAddress.builder().value(value).build();
  }

  /**
   * <p>Helper method to determine if an Interledger Address conforms to the specifications
   * outlined
   * in Interledger RFC #15.</p>
   *
   * @param value A {@link String} representing a potential Interledger Address value.
   *
   * @return {@code true} if the supplied {@code value} conforms to the requirements of RFC 15;
   *     {@code false} otherwise.
   *
   * @throws NullPointerException if {@code value} is <tt>null</tt>.
   */
  static boolean isValid(final String value) {
    Objects.requireNonNull(value, "value must not be null!");
    ADDRESS_PARSER.validate(value);
    return true;
  }

  /**
   * <p>Get the default builder.</p>
=======
    return builder().value(value).build();
  }

  /**
   * <p>Construct a default builder.</p>
>>>>>>> 7263de99
   *
   * @return An {@link ImmutableInterledgerAddress.Builder} instance.
   */
  static ImmutableInterledgerAddress.Builder builder() {
    return ImmutableInterledgerAddress.builder();
  }

  /**
   * <p>Accessor for this address's value as a non-null {@link String}. For example:
   * <code>us.usd.bank.account</code></p>
   *
   * @return A {@link String} representation of this Interledger address.
   */
  String value();

  /**
<<<<<<< HEAD
=======
   * <p>Return this address's allocation scheme.</p>
   *
   * @return A {@link AllocationScheme} representing the prefix of this address.
   */
  AllocationScheme allocationScheme();

  /**
>>>>>>> 7263de99
   * <p>Tests if this InterledgerAddress starts with the specified {@code addressSegment}.</p>
   *
   * @param addressSegment An {@link String} prefix to compare against.
   *
   * @return {@code true} if this InterledgerAddress begins with the specified prefix.
   */
  default boolean startsWith(final String addressSegment) {
    Objects.requireNonNull(addressSegment, "addressSegment must not be null!");
    return this.value().startsWith(addressSegment);
  }

  /**
   * <p>Tests if this InterledgerAddress starts with the specified {@code interledgerAddress}.</p>
   *
   * @param interledgerAddress An {@link InterledgerAddress} prefix to compare against.
   *
   * @return {@code true} if the supplied {@code interledgerAddress} begins with the specified
   *     prefix.
   */
  default boolean startsWith(final InterledgerAddress interledgerAddress) {
    Objects.requireNonNull(interledgerAddress, "interledgerAddress must not be null!");
    return this.value().startsWith(interledgerAddress.value());
  }

  /**
   * <p>Return a new {@link InterledgerAddress} by suffixing the supplied {@code addressSegment}
   * onto the current address.</p>
   *
   * @param addressSegment A {@link String} to be appended to this address as an additional
   *                       segment.
   *
   * @return A new instance representing the original address with a newly specified final segment.
   */
  default InterledgerAddress with(final String addressSegment) {
    Objects.requireNonNull(addressSegment, "addressSegment must not be null!");

<<<<<<< HEAD
    final StringBuilder sb = new StringBuilder(this.getValue());
    sb.append(ADDRESS_DELIMITER);
    sb.append(addressSegment);
    return InterledgerAddress.of(sb.toString());
  }

  /**
   * <p>Return this address's global-allocation-scheme prefix, which is a new {@link
   * InterledgerAddress} containing the
   * characters inside of {@link #getValue()}, up-to but excluding the last period.</p>
   *
   * <p>For example, calling this method on an address 'g.example.alice' would yield a new address
   * containing 'g.'. Conversely, calling this method on an address that is already a global
   * allocation scheme address, like <tt>g</tt> would yield the same instance, for example
   * <tt>g</tt>.</p>
=======
    // `+` operator uses StringBuilder internally, so for small numbers of appends, `+` is
    // equivalent in performance, but provides better code readability.
    return InterledgerAddress.of(this.value() + "." + addressSegment);
  }

  /**
   * <p>Return this address's prefix.</p>
   *
   * <p>If this address has only a single segment after the allocation scheme, then this method
   * returns {@link Optional#empty()}. Otherwise, this method returns a new {@link
   * InterledgerAddress} containing the characters inside of {@link #value()}, up-to but excluding
   * last period.</p>
   *
   * <p>For example, calling this method on an address <tt>g.example.alice</tt> would yield a new
   * address containing <tt>g.example</tt>. However, calling this method on an address like
   * <tt>g.example</tt> would yield {@link Optional#empty()}.</p>
>>>>>>> 7263de99
   *
   * @return An optionally present parent-prefix as an {@link InterledgerAddress}.
   */
<<<<<<< HEAD
  default InterledgerAddress getPrefix() {
    return InterledgerAddress
        .of(getValue().substring(0, this.getValue().indexOf(ADDRESS_DELIMITER) + 1));
=======
  default Optional<InterledgerAddress> getPrefix() {
    // An address will always contain at least one period (.), so we can always
    final String value = value();
    final boolean hasMultipleDots = value.indexOf('.', value.indexOf('.') + 1) != -1;
    if (hasMultipleDots) {
      return Optional.of(
          InterledgerAddress.builder()
              .value(value.substring(0, value.lastIndexOf(".")))
              .build()
      );
    } else {
      return Optional.empty();
    }
>>>>>>> 7263de99
  }

  /**
   * <p>Determines if this ILP Address has a parent-prefix.</p>
   *
   * @return {@code true} if this address has more than two segments after the allocation scheme.
   *     Otherwise return {@code false}.
   */
<<<<<<< HEAD
  default Optional<InterledgerAddress> getParentAddress() {
    // If the prefix is a root prefix, return Optional#empty. Otherwise, return the parent prefix.
    if (isRootAddress()) {
      return Optional.empty();
    } else {
      final String parentDestAddr = this.getValue()
          .substring(0, this.getValue().lastIndexOf(ADDRESS_DELIMITER));
      return Optional.of(
          InterledgerAddress
              .of(parentDestAddr.substring(0, parentDestAddr.lastIndexOf(ADDRESS_DELIMITER)))
              .getPrefix()
      );
    }
=======
  default boolean hasPrefix() {
    return getPrefix().isPresent();
>>>>>>> 7263de99
  }


  /**
   * The first part of an {@link AllocationScheme}, which indicates to which ILP network the address
   * belongs to.
   *
   * @see "https://github.com/interledger/rfcs/blob/master/0015-ilp-addresses"
   */
<<<<<<< HEAD
  default boolean hasParentAddress() {
    // All ILP addresses have a parent address, except for Root prefixes.
    return isRootAddress() == false;
  }

  /**
   * <p>Determines if this address is a "root" prefix, which per ILP-RFC-15, is one of:
   * <tt>g.</tt>,
   * <tt>private.</tt>, <tt>example.</tt>, <tt>peer.</tt>, <tt>self.</tt>, <tt>test1.</tt>,
   * <tt>test2.</tt>, or <tt>test3.</tt>. Any other kind of valid ILP address (e.g. "g.1") is not a
   * root prefix.</p>
=======
  interface AllocationScheme {

    /**
     * Constructor to allow quick construction from a {@link String} representation of an ILP
     * address allocation scheme.
     *
     * @param value String representation of an Interledger Address allocation scheme.
     *
     * @return an {@link AllocationScheme} instance.
     *
     * @throws NullPointerException if {@code value} is <tt>null</tt>.
     */
    static AllocationScheme of(final String value) {
      Objects.requireNonNull(value, "value must not be null!");
      return builder().value(value).build();
    }

    /**
     * <p>Construct a default builder.</p>
     *
     * @return An {@link AllocationSchemeBuilder} instance.
     */
    static AllocationSchemeBuilder builder() {
      return new AllocationSchemeBuilder();
    }

    String value();

    /**
     * <p>An implementation of {@link AllocationScheme} that enforces allowed
     * value per RFC-15.</p>
     *
     * <p>This immutable is interned because it only holds a {@link String} value, which itself
     * is interned via the Java String pool.</p>
     */
    @Value.Immutable
    @Value.Style(
        typeBuilder = "*Builder",
        visibility = Value.Style.ImplementationVisibility.PRIVATE,
        builderVisibility = Value.Style.BuilderVisibility.PUBLIC,
        defaults = @Value.Immutable(intern = true))
    abstract class AbstractAllocationScheme implements AllocationScheme {

      private static final String SCHEME_REGEX = "(g|private|example|peer|self|test[1-3]?)$";
      private static final Pattern SCHEME_PREFIX_ONLY_PATTERN = Pattern.compile(SCHEME_REGEX);

      /**
       * Precondition enforcer that ensures the value is a valid Interledger Address.
       *
       * @see "https://github.com/interledger/rfcs/blob/master/0015-ilp-addresses/0015-ilp-addresses.md"
       */
      @Value.Check
      void check() {
        if (!SCHEME_PREFIX_ONLY_PATTERN.matcher(value()).matches()) {
          throw new IllegalArgumentException(
              String.format(Error.INVALID_SCHEME_PREFIX.getMessageFormat(), value())
          );
        }
      }

      /**
       * A potential error that might be emitted if an invalid AllocationScheme is encountered.
       */
      enum Error {
        INVALID_SCHEME_PREFIX("The '%s' AllocationScheme is invalid!");

        private String messageFormat;

        Error(final String messageFormat) {
          this.messageFormat = messageFormat;
        }

        public String getMessageFormat() {
          return messageFormat;
        }
      }
    }
  }

  /**
   * <p>An implementation of {@link InterledgerAddress} that enforces allowed value per RFC-15.</p>
>>>>>>> 7263de99
   *
   * <p>This immutable is interned because it only holds a {@link String} value, which itself is
   * interned via the Java String pool.</p>
   */
<<<<<<< HEAD
  default boolean isRootAddress() {
    // A prefix is a root prefix if it has zero periods)
    final int numPeriods = getValue().length() - (getValue().replaceAll("[.!?]+", "").length());
    return numPeriods == 0;
  }

  @Value.Immutable
=======
  @Value.Immutable
  @Value.Style(
      typeBuilder = "*Builder",
      visibility = Value.Style.ImplementationVisibility.PRIVATE,
      builderVisibility = Value.Style.BuilderVisibility.PUBLIC,
      defaults = @Value.Immutable(intern = true))
>>>>>>> 7263de99
  abstract class AbstractInterledgerAddress implements InterledgerAddress {

    private static final String VALID_ADDRESS_REGEX
        = "(?=^.{1,1023}$)^(g|private|example|peer|self|test[1-3]?|local)([.][a-zA-Z0-9_~-]+)+$";
    private static final Pattern VALID_ADDRESS_PATTERN = Pattern.compile(VALID_ADDRESS_REGEX);

    private static final int ADDRESS_MIN_SEGMENTS = 2;
    private static final String SCHEME_REGEX = "(g|private|example|peer|self|test[1-3]?)";
    private static final String SEGMENT_REGEX = "[a-zA-Z0-9_~-]+";
    private static final String SEPARATOR_REGEX = "[.]";
    private static final String ADDRESS_LENGTH_BOUNDARIES_REGEX = "(?=^.{1,1023}$)";

    /**
     * Validation of an ILP address occurs via Regex, so we don't need to aggressivly compute this
     * value. Thus, it is marked <tt>Lazy</tt> so that immutables will not generate this value
     * unless it is called.
     */
    @Override
    @Lazy
    public AllocationScheme allocationScheme() {
      return AllocationScheme.of(value().substring(0, value().indexOf('.')));
    }

    /**
     * Precondition enforcer that ensures the value is a valid Interledger Address.
     *
     * @see "https://github.com/interledger/rfcs/blob/master/0015-ilp-addresses/0015-ilp-addresses.md"
     */
    @Value.Check
    void check() {
      if (!VALID_ADDRESS_PATTERN.matcher(value()).matches()) {
        // For performance reasons, we only do we do deeper introspection of the error if the input
        // fails the VALID_ADDRESS_PATTERN check.
        throw new IllegalArgumentException(getFirstInvalidityCause(value()));
      }
    }

    /**
     * Inspect an invalid Address String and determine the cause.
     *
     * @param invalidAddressString A {@link String} containing an invalid Interledger Address.
     *
     * @return An error String.
     */
    private String getFirstInvalidityCause(final String invalidAddressString) {
      // validate no trailing period.
      if (invalidAddressString.endsWith(".")) {
        return Error.ILLEGAL_ENDING.getMessageFormat();
      }

      // validates scheme prefix existence
      if (invalidAddressString.isEmpty()) {
        return Error.MISSING_SCHEME_PREFIX.getMessageFormat();
      }

      final List<String> schemeAndSegments = Arrays.asList(
          invalidAddressString.split(SEPARATOR_REGEX, -1)
      );
      // validates scheme prefix format
      final String schemePrefix = schemeAndSegments.get(0);
      if (!Pattern.compile(SCHEME_REGEX).matcher(schemePrefix).matches()) {
        return String.format(Error.INVALID_SCHEME_PREFIX.getMessageFormat(), schemePrefix);
      }

      // validates each segment format
      final List<String> segments = schemeAndSegments.stream().skip(1).collect(Collectors.toList());
      final int segmentsSize = segments.size();
      final Matcher segmentMatcher = Pattern.compile(SEGMENT_REGEX).matcher("");
      final Optional<String> invalidSegment = segments.stream()
          .filter(segment -> {
            segmentMatcher.reset(segment);
            return !segmentMatcher.matches();
          })
          .findFirst();
      if (invalidSegment.isPresent()) {
        return String.format(Error.INVALID_SEGMENT.getMessageFormat(), invalidSegment.get());
      }

      // validates the minimum number of segments for a destination address
      if (segmentsSize < ADDRESS_MIN_SEGMENTS) {
        return Error.SEGMENTS_UNDERFLOW.getMessageFormat();
      }

      // validates max address length
      if (!Pattern.compile(ADDRESS_LENGTH_BOUNDARIES_REGEX).matcher(invalidAddressString)
          .matches()) {
        return Error.ADDRESS_OVERFLOW.getMessageFormat();
      }

      // fault: should have found an error cause
      throw new IllegalArgumentException(String.format(
          "Unable to find error for invalid InterledgerAddress: %s", invalidAddressString
      ));
    }

    /**
     * A potential error that might be emitted if an invalid Interledger Address is encountered.
     */
    enum Error {
      INVALID_SCHEME_PREFIX("The '%s' AllocationScheme is invalid!"),
      ILLEGAL_ENDING("An InterledgerAddress MUST not end with a period (.) character"),
      ADDRESS_OVERFLOW("InterledgerAddress is too long"),
      INVALID_SEGMENT("The '%s' segment has an invalid format"),
      MISSING_SCHEME_PREFIX("InterledgerAddress does not start with a scheme prefix"),
      SEGMENTS_UNDERFLOW("InterledgerAddress has too few segments");

      private String messageFormat;

      Error(final String messageFormat) {
        this.messageFormat = messageFormat;
      }

      public String getMessageFormat() {
        return messageFormat;
      }
    }
  }

  /**
   * A parser for validating an {@link InterledgerAddress}.
   */
  final class InterledgerAddressParser {

    private static final int MIN_ADDRESS_LENGTH = 1;
    private static final int MAX_ADDRESS_LENGTH = 1023;
    private static final int DESTINATION_ADDRESS_MIN_SEGMENTS = 1;
    private static final String SCHEME_REGEX = "(g|private|example|peer|self|test[1-3]?)";
    private static final String SEGMENT_REGEX = "[a-zA-Z0-9_~-]+";
    private static final String SEPARATOR_CHARACTER = ".";
    private static final String SEPARATOR_REGEX = "[" + SEPARATOR_CHARACTER + "]";
    private static final String SCHEME_PREFIX_REGEX = SCHEME_REGEX + SEPARATOR_REGEX;
    private static final String SEGMENT_PREFIX_REGEX = SEGMENT_REGEX + SEPARATOR_REGEX;
    private static final String ADDRESS_LENGTH_BOUNDARIES_REGEX =
        "(?=^.{" + MIN_ADDRESS_LENGTH + "," + MAX_ADDRESS_LENGTH + "}$)";
    private static final String ADDRESS_REGEX = ADDRESS_LENGTH_BOUNDARIES_REGEX
        + "^" + SCHEME_PREFIX_REGEX + "(" + SEGMENT_PREFIX_REGEX + ")+" + SEGMENT_REGEX + "$";
    private static final Pattern ADDRESS_PATTERN = Pattern.compile(ADDRESS_REGEX);

    /**
     * Validates an ILP address.
     *
     * @param addressString The ILP address to validate
     *
     * @throws IllegalArgumentException When validation is rejected
     */
    void validate(final String addressString) throws IllegalArgumentException {
      Objects.requireNonNull(addressString); // No error-message because this should never happen
      if (isFullyValid(addressString)) {
        return;
      }
      throw new IllegalArgumentException(getFirstInvalidityCause(addressString));
    }

    private boolean isFullyValid(final String addressString) {
      return true;// ADDRESS_PATTERN.matcher(addressString).matches();
    }

    private String getFirstInvalidityCause(final String invalidAddressString) {
      final List<String> schemeAndSegments = Arrays
          .asList(invalidAddressString.split(SEPARATOR_REGEX, -1));
      final int schemeAndSegmentsSize = schemeAndSegments.size();

      // validates scheme prefix existence
      //     'schemeAndSegmentsSize < 2' ensures scheme is followed by a trailing separator
      //     (i.e. scheme prefix = scheme + separator)
      if (invalidAddressString.isEmpty() || schemeAndSegmentsSize < 1) {
        return String.format(Error.MISSING_SCHEME_PREFIX.getMessageFormat());
      }
      // validates scheme prefix format
      final String schemePrefix = schemeAndSegments.get(0);
      if (!Pattern.compile(SCHEME_REGEX).matcher(schemePrefix).matches()) {
        return String.format(Error.INVALID_SCHEME_PREFIX.getMessageFormat(), schemePrefix);
      }

      // validates each segment format
      final List<String> segments = schemeAndSegments.stream().skip(1).collect(Collectors.toList());
      final int segmentsSize = segments.size();
      final Matcher segmentMatcher = Pattern.compile(SEGMENT_REGEX).matcher("");
      final Optional<String> invalidSegment = segments.stream()
          .filter(segment -> {
            segmentMatcher.reset(segment);
            return !segmentMatcher.matches();
          })
          .findFirst();
      if (invalidSegment.isPresent()) {
        return String.format(Error.INVALID_SEGMENT.getMessageFormat(), invalidSegment.get());
      }

      // validates the minimum number of segments for a destination address
      final boolean isDestinationAddress = !invalidAddressString.endsWith(SEPARATOR_CHARACTER);
      if (isDestinationAddress && segmentsSize < DESTINATION_ADDRESS_MIN_SEGMENTS) {
        return String.format(Error.SEGMENTS_UNDERFLOW.getMessageFormat());
      }

      // validates max address length
      if (!Pattern.compile(ADDRESS_LENGTH_BOUNDARIES_REGEX).matcher(invalidAddressString)
          .matches()) {
        return String.format(Error.ADDRESS_OVERFLOW.getMessageFormat());
      }

      // fault: should have found an error cause
      throw new RuntimeException();
    }

    enum Error {
      ADDRESS_OVERFLOW("Address is too long"),
      INVALID_SEGMENT("The '%s' segment has an invalid format"),
      INVALID_SCHEME_PREFIX("The '%s' scheme prefix has an invalid format"),
      MISSING_SCHEME_PREFIX("Address does not start with a scheme prefix"),
      SEGMENTS_UNDERFLOW("Destination address has too few segments");

      private String messageFormat;

      Error(final String messageFormat) {
        this.messageFormat = messageFormat;
      }

      public String getMessageFormat() {
        return messageFormat;
      }
    }

  }

}<|MERGE_RESOLUTION|>--- conflicted
+++ resolved
@@ -30,10 +30,6 @@
 import java.util.regex.Matcher;
 import java.util.regex.Pattern;
 import java.util.stream.Collectors;
-<<<<<<< HEAD
-
-=======
->>>>>>> 7263de99
 
 /**
  * <p>Interledger Protocol (ILP) Addresses serve as both an <tt>identifier</tt> and a
@@ -85,13 +81,6 @@
  */
 public interface InterledgerAddress {
 
-<<<<<<< HEAD
-  InterledgerAddressParser ADDRESS_PARSER = new InterledgerAddressParser();
-
-  String ADDRESS_DELIMITER = ".";
-
-=======
->>>>>>> 7263de99
   /**
    * Constructor to allow quick construction from a {@link String} representation of an ILP
    * address.
@@ -104,42 +93,16 @@
    */
   static InterledgerAddress of(final String value) {
     Objects.requireNonNull(value, "value must not be null!");
-<<<<<<< HEAD
-    return InterledgerAddress.builder().value(value).build();
-  }
-
-  /**
-   * <p>Helper method to determine if an Interledger Address conforms to the specifications
-   * outlined
-   * in Interledger RFC #15.</p>
-   *
-   * @param value A {@link String} representing a potential Interledger Address value.
-   *
-   * @return {@code true} if the supplied {@code value} conforms to the requirements of RFC 15;
-   *     {@code false} otherwise.
-   *
-   * @throws NullPointerException if {@code value} is <tt>null</tt>.
-   */
-  static boolean isValid(final String value) {
-    Objects.requireNonNull(value, "value must not be null!");
-    ADDRESS_PARSER.validate(value);
-    return true;
-  }
-
-  /**
-   * <p>Get the default builder.</p>
-=======
     return builder().value(value).build();
   }
 
   /**
    * <p>Construct a default builder.</p>
->>>>>>> 7263de99
-   *
-   * @return An {@link ImmutableInterledgerAddress.Builder} instance.
-   */
-  static ImmutableInterledgerAddress.Builder builder() {
-    return ImmutableInterledgerAddress.builder();
+   *
+   * @return An {@link InterledgerAddressBuilder} instance.
+   */
+  static InterledgerAddressBuilder builder() {
+    return new InterledgerAddressBuilder();
   }
 
   /**
@@ -151,8 +114,6 @@
   String value();
 
   /**
-<<<<<<< HEAD
-=======
    * <p>Return this address's allocation scheme.</p>
    *
    * @return A {@link AllocationScheme} representing the prefix of this address.
@@ -160,7 +121,6 @@
   AllocationScheme allocationScheme();
 
   /**
->>>>>>> 7263de99
    * <p>Tests if this InterledgerAddress starts with the specified {@code addressSegment}.</p>
    *
    * @param addressSegment An {@link String} prefix to compare against.
@@ -197,23 +157,6 @@
   default InterledgerAddress with(final String addressSegment) {
     Objects.requireNonNull(addressSegment, "addressSegment must not be null!");
 
-<<<<<<< HEAD
-    final StringBuilder sb = new StringBuilder(this.getValue());
-    sb.append(ADDRESS_DELIMITER);
-    sb.append(addressSegment);
-    return InterledgerAddress.of(sb.toString());
-  }
-
-  /**
-   * <p>Return this address's global-allocation-scheme prefix, which is a new {@link
-   * InterledgerAddress} containing the
-   * characters inside of {@link #getValue()}, up-to but excluding the last period.</p>
-   *
-   * <p>For example, calling this method on an address 'g.example.alice' would yield a new address
-   * containing 'g.'. Conversely, calling this method on an address that is already a global
-   * allocation scheme address, like <tt>g</tt> would yield the same instance, for example
-   * <tt>g</tt>.</p>
-=======
     // `+` operator uses StringBuilder internally, so for small numbers of appends, `+` is
     // equivalent in performance, but provides better code readability.
     return InterledgerAddress.of(this.value() + "." + addressSegment);
@@ -230,15 +173,9 @@
    * <p>For example, calling this method on an address <tt>g.example.alice</tt> would yield a new
    * address containing <tt>g.example</tt>. However, calling this method on an address like
    * <tt>g.example</tt> would yield {@link Optional#empty()}.</p>
->>>>>>> 7263de99
    *
    * @return An optionally present parent-prefix as an {@link InterledgerAddress}.
    */
-<<<<<<< HEAD
-  default InterledgerAddress getPrefix() {
-    return InterledgerAddress
-        .of(getValue().substring(0, this.getValue().indexOf(ADDRESS_DELIMITER) + 1));
-=======
   default Optional<InterledgerAddress> getPrefix() {
     // An address will always contain at least one period (.), so we can always
     final String value = value();
@@ -252,7 +189,6 @@
     } else {
       return Optional.empty();
     }
->>>>>>> 7263de99
   }
 
   /**
@@ -261,26 +197,9 @@
    * @return {@code true} if this address has more than two segments after the allocation scheme.
    *     Otherwise return {@code false}.
    */
-<<<<<<< HEAD
-  default Optional<InterledgerAddress> getParentAddress() {
-    // If the prefix is a root prefix, return Optional#empty. Otherwise, return the parent prefix.
-    if (isRootAddress()) {
-      return Optional.empty();
-    } else {
-      final String parentDestAddr = this.getValue()
-          .substring(0, this.getValue().lastIndexOf(ADDRESS_DELIMITER));
-      return Optional.of(
-          InterledgerAddress
-              .of(parentDestAddr.substring(0, parentDestAddr.lastIndexOf(ADDRESS_DELIMITER)))
-              .getPrefix()
-      );
-    }
-=======
   default boolean hasPrefix() {
     return getPrefix().isPresent();
->>>>>>> 7263de99
-  }
-
+  }
 
   /**
    * The first part of an {@link AllocationScheme}, which indicates to which ILP network the address
@@ -288,19 +207,6 @@
    *
    * @see "https://github.com/interledger/rfcs/blob/master/0015-ilp-addresses"
    */
-<<<<<<< HEAD
-  default boolean hasParentAddress() {
-    // All ILP addresses have a parent address, except for Root prefixes.
-    return isRootAddress() == false;
-  }
-
-  /**
-   * <p>Determines if this address is a "root" prefix, which per ILP-RFC-15, is one of:
-   * <tt>g.</tt>,
-   * <tt>private.</tt>, <tt>example.</tt>, <tt>peer.</tt>, <tt>self.</tt>, <tt>test1.</tt>,
-   * <tt>test2.</tt>, or <tt>test3.</tt>. Any other kind of valid ILP address (e.g. "g.1") is not a
-   * root prefix.</p>
-=======
   interface AllocationScheme {
 
     /**
@@ -382,27 +288,16 @@
 
   /**
    * <p>An implementation of {@link InterledgerAddress} that enforces allowed value per RFC-15.</p>
->>>>>>> 7263de99
    *
    * <p>This immutable is interned because it only holds a {@link String} value, which itself is
    * interned via the Java String pool.</p>
    */
-<<<<<<< HEAD
-  default boolean isRootAddress() {
-    // A prefix is a root prefix if it has zero periods)
-    final int numPeriods = getValue().length() - (getValue().replaceAll("[.!?]+", "").length());
-    return numPeriods == 0;
-  }
-
-  @Value.Immutable
-=======
   @Value.Immutable
   @Value.Style(
       typeBuilder = "*Builder",
       visibility = Value.Style.ImplementationVisibility.PRIVATE,
       builderVisibility = Value.Style.BuilderVisibility.PUBLIC,
       defaults = @Value.Immutable(intern = true))
->>>>>>> 7263de99
   abstract class AbstractInterledgerAddress implements InterledgerAddress {
 
     private static final String VALID_ADDRESS_REGEX
@@ -521,110 +416,4 @@
     }
   }
 
-  /**
-   * A parser for validating an {@link InterledgerAddress}.
-   */
-  final class InterledgerAddressParser {
-
-    private static final int MIN_ADDRESS_LENGTH = 1;
-    private static final int MAX_ADDRESS_LENGTH = 1023;
-    private static final int DESTINATION_ADDRESS_MIN_SEGMENTS = 1;
-    private static final String SCHEME_REGEX = "(g|private|example|peer|self|test[1-3]?)";
-    private static final String SEGMENT_REGEX = "[a-zA-Z0-9_~-]+";
-    private static final String SEPARATOR_CHARACTER = ".";
-    private static final String SEPARATOR_REGEX = "[" + SEPARATOR_CHARACTER + "]";
-    private static final String SCHEME_PREFIX_REGEX = SCHEME_REGEX + SEPARATOR_REGEX;
-    private static final String SEGMENT_PREFIX_REGEX = SEGMENT_REGEX + SEPARATOR_REGEX;
-    private static final String ADDRESS_LENGTH_BOUNDARIES_REGEX =
-        "(?=^.{" + MIN_ADDRESS_LENGTH + "," + MAX_ADDRESS_LENGTH + "}$)";
-    private static final String ADDRESS_REGEX = ADDRESS_LENGTH_BOUNDARIES_REGEX
-        + "^" + SCHEME_PREFIX_REGEX + "(" + SEGMENT_PREFIX_REGEX + ")+" + SEGMENT_REGEX + "$";
-    private static final Pattern ADDRESS_PATTERN = Pattern.compile(ADDRESS_REGEX);
-
-    /**
-     * Validates an ILP address.
-     *
-     * @param addressString The ILP address to validate
-     *
-     * @throws IllegalArgumentException When validation is rejected
-     */
-    void validate(final String addressString) throws IllegalArgumentException {
-      Objects.requireNonNull(addressString); // No error-message because this should never happen
-      if (isFullyValid(addressString)) {
-        return;
-      }
-      throw new IllegalArgumentException(getFirstInvalidityCause(addressString));
-    }
-
-    private boolean isFullyValid(final String addressString) {
-      return true;// ADDRESS_PATTERN.matcher(addressString).matches();
-    }
-
-    private String getFirstInvalidityCause(final String invalidAddressString) {
-      final List<String> schemeAndSegments = Arrays
-          .asList(invalidAddressString.split(SEPARATOR_REGEX, -1));
-      final int schemeAndSegmentsSize = schemeAndSegments.size();
-
-      // validates scheme prefix existence
-      //     'schemeAndSegmentsSize < 2' ensures scheme is followed by a trailing separator
-      //     (i.e. scheme prefix = scheme + separator)
-      if (invalidAddressString.isEmpty() || schemeAndSegmentsSize < 1) {
-        return String.format(Error.MISSING_SCHEME_PREFIX.getMessageFormat());
-      }
-      // validates scheme prefix format
-      final String schemePrefix = schemeAndSegments.get(0);
-      if (!Pattern.compile(SCHEME_REGEX).matcher(schemePrefix).matches()) {
-        return String.format(Error.INVALID_SCHEME_PREFIX.getMessageFormat(), schemePrefix);
-      }
-
-      // validates each segment format
-      final List<String> segments = schemeAndSegments.stream().skip(1).collect(Collectors.toList());
-      final int segmentsSize = segments.size();
-      final Matcher segmentMatcher = Pattern.compile(SEGMENT_REGEX).matcher("");
-      final Optional<String> invalidSegment = segments.stream()
-          .filter(segment -> {
-            segmentMatcher.reset(segment);
-            return !segmentMatcher.matches();
-          })
-          .findFirst();
-      if (invalidSegment.isPresent()) {
-        return String.format(Error.INVALID_SEGMENT.getMessageFormat(), invalidSegment.get());
-      }
-
-      // validates the minimum number of segments for a destination address
-      final boolean isDestinationAddress = !invalidAddressString.endsWith(SEPARATOR_CHARACTER);
-      if (isDestinationAddress && segmentsSize < DESTINATION_ADDRESS_MIN_SEGMENTS) {
-        return String.format(Error.SEGMENTS_UNDERFLOW.getMessageFormat());
-      }
-
-      // validates max address length
-      if (!Pattern.compile(ADDRESS_LENGTH_BOUNDARIES_REGEX).matcher(invalidAddressString)
-          .matches()) {
-        return String.format(Error.ADDRESS_OVERFLOW.getMessageFormat());
-      }
-
-      // fault: should have found an error cause
-      throw new RuntimeException();
-    }
-
-    enum Error {
-      ADDRESS_OVERFLOW("Address is too long"),
-      INVALID_SEGMENT("The '%s' segment has an invalid format"),
-      INVALID_SCHEME_PREFIX("The '%s' scheme prefix has an invalid format"),
-      MISSING_SCHEME_PREFIX("Address does not start with a scheme prefix"),
-      SEGMENTS_UNDERFLOW("Destination address has too few segments");
-
-      private String messageFormat;
-
-      Error(final String messageFormat) {
-        this.messageFormat = messageFormat;
-      }
-
-      public String getMessageFormat() {
-        return messageFormat;
-      }
-    }
-
-  }
-
 }