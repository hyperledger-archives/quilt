--- conflicted
+++ resolved
@@ -20,8 +20,6 @@
  * =========================LICENSE_END==================================
  */
 
-<<<<<<< HEAD
-=======
 import static org.hamcrest.CoreMatchers.is;
 import static org.hamcrest.MatcherAssert.assertThat;
 import static org.interledger.core.InterledgerAddress.AbstractInterledgerAddress.Error.ADDRESS_OVERFLOW;
@@ -35,7 +33,6 @@
 
 import org.junit.Test;
 
->>>>>>> 7263de99
 /**
  * JUnit tests to test {@link InterledgerAddress}.
  */
@@ -154,8 +151,6 @@
     assertThat(address.value(), is(JUST_RIGHT));
   }
 
-<<<<<<< HEAD
-=======
   @Test
   public void test_address_all_valid_characters() {
     final String allValues = "g.0123456789abcdefghijklmnopqrstuvwxyzABCDEFGHIJKLMNOPQRSTUVWXYZ_~.-";
@@ -477,5 +472,4 @@
   }
 
 
->>>>>>> 7263de99
 }