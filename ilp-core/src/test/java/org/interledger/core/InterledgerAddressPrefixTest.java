--- conflicted
+++ resolved
@@ -391,183 +391,83 @@
   }
 
   @Test(expected = IllegalArgumentException.class)
-<<<<<<< HEAD
-  public void testValidateWithInvalidSchemePrefix_02() {
+  public void testValidateWithInvalidSchemePrefixContaining02() {
     assertValidationErrorThenThrow(".self", INVALID_SCHEME_PREFIX);
   }
 
   @Test(expected = IllegalArgumentException.class)
-  public void testValidateWithInvalidSchemePrefix_04() {
+  public void testValidateWithInvalidSchemePrefixContaining04() {
     assertValidationErrorThenThrow(".foo", INVALID_SCHEME_PREFIX);
   }
 
   @Test(expected = IllegalArgumentException.class)
-  public void testValidateWithInvalidSchemePrefix_05() {
+  public void testValidateWithInvalidSchemePrefixContaining05() {
     assertValidationErrorThenThrow("gg", INVALID_SCHEME_PREFIX, "gg");
   }
 
   @Test(expected = IllegalArgumentException.class)
-  public void testValidateWithInvalidSchemePrefix_06() {
+  public void testValidateWithInvalidSchemePrefixContaining06() {
     assertValidationErrorThenThrow(" g", INVALID_SCHEME_PREFIX, " g");
   }
 
   @Test(expected = IllegalArgumentException.class)
-  public void testValidateWithInvalidSchemePrefix_07() {
+  public void testValidateWithInvalidSchemePrefixContaining07() {
     assertValidationErrorThenThrow("g ", INVALID_SCHEME_PREFIX, "g ");
   }
 
   @Test(expected = IllegalArgumentException.class)
-  public void testValidateWithInvalidSchemePrefix_08() {
+  public void testValidateWithInvalidSchemePrefixContaining08() {
     assertValidationErrorThenThrow("@@@", INVALID_SCHEME_PREFIX, "@@@");
   }
 
   @Test(expected = IllegalArgumentException.class)
-  public void testValidateWithInvalidSegment_01() {
+  public void testValidateWithInvalidSegmentContaining01() {
     assertValidationErrorThenThrow("g.@@@", INVALID_SEGMENT, "@@@");
   }
 
   @Test(expected = IllegalArgumentException.class)
-  public void testValidateWithInvalidSegment_02() {
+  public void testValidateWithInvalidSegmentContaining02() {
     assertValidationErrorThenThrow("g. ", INVALID_SEGMENT, " ");
   }
 
   @Test(expected = IllegalArgumentException.class)
-  public void testValidateWithInvalidSegment_03() {
+  public void testValidateWithInvalidSegmentContaining03() {
     assertValidationErrorThenThrow("g.é", INVALID_SEGMENT, "é");
   }
 
   @Test(expected = IllegalArgumentException.class)
-  public void testValidateWithInvalidSegment_04() {
+  public void testValidateWithInvalidSegmentContaining04() {
     assertValidationErrorThenThrow("g.", ILLEGAL_ENDING, "");
   }
 
   @Test(expected = IllegalArgumentException.class)
-  public void testValidateWithInvalidSegment_04b() {
+  public void testValidateWithInvalidSegmentContaining04b() {
     assertValidationErrorThenThrow("g.foo.", ILLEGAL_ENDING, "");
   }
 
   @Test(expected = IllegalArgumentException.class)
-  public void testValidateWithInvalidSegment_05() {
+  public void testValidateWithInvalidSegmentContaining05() {
     assertValidationErrorThenThrow("g..bar", INVALID_SEGMENT, "");
   }
 
   @Test(expected = IllegalArgumentException.class)
-  public void testValidateWithInvalidSegment_06() {
+  public void testValidateWithInvalidSegmentContaining06() {
     assertValidationErrorThenThrow("g.foo.@.baz", INVALID_SEGMENT, "@");
   }
 
   @Test(expected = IllegalArgumentException.class)
-  public void testValidateWithInvalidSegment_07() {
+  public void testValidateWithInvalidSegmentContaining07() {
     assertValidationErrorThenThrow("g.foo.bar.a@1", INVALID_SEGMENT, "a@1");
   }
 
   @Test(expected = IllegalArgumentException.class)
-  public void testValidateWithInvalidSegment_08() {
+  public void testValidateWithInvalidSegmentContaining08() {
     assertValidationErrorThenThrow("g.foo.bar.baz ", INVALID_SEGMENT, "baz ");
   }
 
   @Test(expected = IllegalArgumentException.class)
-  public void testValidateWithInvalidSegment_09() {
+  public void testValidateWithInvalidSegmentContaining09() {
     assertValidationErrorThenThrow("g.foo.bar.baz\r\n", INVALID_SEGMENT, "baz\r\n");
-=======
-  public void testValidateWithInvalidSchemePrefixContaining02() {
-    assertValidationErrorThenThrow(".self",
-        INVALID_SCHEME_PREFIX);
-  }
-
-  @Test(expected = IllegalArgumentException.class)
-  public void testValidateWithInvalidSchemePrefixContaining04() {
-    assertValidationErrorThenThrow(".foo",
-        INVALID_SCHEME_PREFIX);
-  }
-
-  @Test(expected = IllegalArgumentException.class)
-  public void testValidateWithInvalidSchemePrefixContaining05() {
-    assertValidationErrorThenThrow("gg",
-        INVALID_SCHEME_PREFIX,
-        "gg");
-  }
-
-  @Test(expected = IllegalArgumentException.class)
-  public void testValidateWithInvalidSchemePrefixContaining06() {
-    assertValidationErrorThenThrow(" g",
-        INVALID_SCHEME_PREFIX,
-        " g");
-  }
-
-  @Test(expected = IllegalArgumentException.class)
-  public void testValidateWithInvalidSchemePrefixContaining07() {
-    assertValidationErrorThenThrow("g ",
-        INVALID_SCHEME_PREFIX,
-        "g ");
-  }
-
-  @Test(expected = IllegalArgumentException.class)
-  public void testValidateWithInvalidSchemePrefixContaining08() {
-    assertValidationErrorThenThrow("@@@",
-        INVALID_SCHEME_PREFIX,
-        "@@@");
-  }
-
-  @Test(expected = IllegalArgumentException.class)
-  public void testValidateWithInvalidSegmentContaining01() {
-    assertValidationErrorThenThrow("g.@@@",
-        INVALID_SEGMENT, "@@@");
-  }
-
-  @Test(expected = IllegalArgumentException.class)
-  public void testValidateWithInvalidSegmentContaining02() {
-    assertValidationErrorThenThrow("g. ",
-        INVALID_SEGMENT, " ");
-  }
-
-  @Test(expected = IllegalArgumentException.class)
-  public void testValidateWithInvalidSegmentContaining03() {
-    assertValidationErrorThenThrow("g.é",
-        INVALID_SEGMENT, "é");
-  }
-
-  @Test(expected = IllegalArgumentException.class)
-  public void testValidateWithInvalidSegmentContaining04() {
-    assertValidationErrorThenThrow("g.", ILLEGAL_ENDING,
-        "");
-  }
-
-  @Test(expected = IllegalArgumentException.class)
-  public void testValidateWithInvalidSegmentContaining04b() {
-    assertValidationErrorThenThrow("g.foo.",
-        ILLEGAL_ENDING, "");
-  }
-
-  @Test(expected = IllegalArgumentException.class)
-  public void testValidateWithInvalidSegmentContaining05() {
-    assertValidationErrorThenThrow("g..bar",
-        INVALID_SEGMENT, "");
-  }
-
-  @Test(expected = IllegalArgumentException.class)
-  public void testValidateWithInvalidSegmentContaining06() {
-    assertValidationErrorThenThrow("g.foo.@.baz",
-        INVALID_SEGMENT, "@");
-  }
-
-  @Test(expected = IllegalArgumentException.class)
-  public void testValidateWithInvalidSegmentContaining07() {
-    assertValidationErrorThenThrow("g.foo.bar.a@1",
-        INVALID_SEGMENT, "a@1");
-  }
-
-  @Test(expected = IllegalArgumentException.class)
-  public void testValidateWithInvalidSegmentContaining08() {
-    assertValidationErrorThenThrow("g.foo.bar.baz ",
-        INVALID_SEGMENT, "baz ");
-  }
-
-  @Test(expected = IllegalArgumentException.class)
-  public void testValidateWithInvalidSegmentContaining09() {
-    assertValidationErrorThenThrow("g.foo.bar.baz\r\n",
-        INVALID_SEGMENT, "baz\r\n");
->>>>>>> 5029a9f0
   }
 
   @Test(expected = IllegalArgumentException.class)
