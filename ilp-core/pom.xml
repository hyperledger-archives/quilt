<?xml version="1.0" encoding="UTF-8"?>
<project xmlns="http://maven.apache.org/POM/4.0.0"
  xsi:schemaLocation="http://maven.apache.org/POM/4.0.0 http://maven.apache.org/xsd/maven-4.0.0.xsd"
  xmlns:xsi="http://www.w3.org/2001/XMLSchema-instance">

  <parent>
    <groupId>org.interledger</groupId>
    <artifactId>quilt-parent</artifactId>
<<<<<<< HEAD
    <version>0.11.0-SNAPSHOT</version>
=======
    <version>0.2.0-SNAPSHOT</version>
>>>>>>> 49898403
  </parent>

  <modelVersion>4.0.0</modelVersion>
  <groupId>org.interledger</groupId>
  <artifactId>ilp-core</artifactId>
<<<<<<< HEAD
=======
  <version>0.11.0-SNAPSHOT</version>
>>>>>>> 49898403

  <name>Interledger Core</name>
  <description>Core libraries for implementing the Interledger suite of protocols.</description>
  <url>https://github.com/interledger/java-ilp-core</url>
  <inceptionYear>2016</inceptionYear>
  <packaging>jar</packaging>

  <dependencies>
    <dependency>
      <groupId>${project.groupId}</groupId>
      <artifactId>ilp-annotations</artifactId>
      <scope>provided</scope>
    </dependency>

    <dependency>
      <groupId>org.immutables</groupId>
      <artifactId>value</artifactId>
    </dependency>

    <dependency>
      <groupId>junit</groupId>
      <artifactId>junit</artifactId>
      <scope>test</scope>
    </dependency>

    <dependency>
      <groupId>org.mockito</groupId>
      <artifactId>mockito-core</artifactId>
      <scope>test</scope>
    </dependency>

    <dependency>
      <groupId>org.hamcrest</groupId>
      <artifactId>hamcrest-all</artifactId>
      <scope>test</scope>
    </dependency>

    <dependency>
      <groupId>com.google.guava</groupId>
      <artifactId>guava</artifactId>
      <scope>test</scope>
    </dependency>

  </dependencies>

</project><|MERGE_RESOLUTION|>--- conflicted
+++ resolved
@@ -6,20 +6,13 @@
   <parent>
     <groupId>org.interledger</groupId>
     <artifactId>quilt-parent</artifactId>
-<<<<<<< HEAD
-    <version>0.11.0-SNAPSHOT</version>
-=======
     <version>0.2.0-SNAPSHOT</version>
->>>>>>> 49898403
   </parent>
 
   <modelVersion>4.0.0</modelVersion>
   <groupId>org.interledger</groupId>
   <artifactId>ilp-core</artifactId>
-<<<<<<< HEAD
-=======
   <version>0.11.0-SNAPSHOT</version>
->>>>>>> 49898403
 
   <name>Interledger Core</name>
   <description>Core libraries for implementing the Interledger suite of protocols.</description>
