<?xml version="1.0" encoding="UTF-8"?>
<project xmlns="http://maven.apache.org/POM/4.0.0"
         xsi:schemaLocation="http://maven.apache.org/POM/4.0.0 http://maven.apache.org/xsd/maven-4.0.0.xsd"
         xmlns:xsi="http://www.w3.org/2001/XMLSchema-instance">

  <parent>
    <groupId>org.interledger</groupId>
<<<<<<< HEAD
    <artifactId>ilp-core</artifactId>
    <version>1.0.0-SNAPSHOT</version>
=======
    <artifactId>quilt-parent</artifactId>
    <version>0.1.0-SNAPSHOT</version>
  </parent>
>>>>>>> 01942ac2

  <modelVersion>4.0.0</modelVersion>
  <groupId>org.interledger</groupId>
  <artifactId>ilp-core</artifactId>
  <version>1.0.0-SNAPSHOT</version>

<<<<<<< HEAD
    <dependencies>
        <dependency>
            <groupId>${project.groupId}</groupId>
            <artifactId>ilp-annotations</artifactId>
            <scope>provided</scope>
        </dependency>
=======
  <name>Interledger Core</name>
  <description>Core libraries for implementing the Interledger suite of protocols.</description>
  <url>https://github.com/interledger/java-ilp-core</url>
  <inceptionYear>2016</inceptionYear>
  <packaging>jar</packaging>
>>>>>>> 01942ac2

  <dependencies>
    <dependency>
      <groupId>${project.groupId}</groupId>
      <artifactId>ilp-annotations</artifactId>
      <scope>provided</scope>
    </dependency>

    <dependency>
      <groupId>${project.groupId}</groupId>
      <artifactId>crypto-conditions</artifactId>
    </dependency>

    <dependency>
      <groupId>org.immutables</groupId>
      <artifactId>value</artifactId>
    </dependency>

    <dependency>
      <groupId>junit</groupId>
      <artifactId>junit</artifactId>
      <scope>test</scope>
    </dependency>

    <dependency>
      <groupId>org.mockito</groupId>
      <artifactId>mockito-core</artifactId>
      <scope>test</scope>
    </dependency>

    <dependency>
      <groupId>org.hamcrest</groupId>
      <artifactId>hamcrest-all</artifactId>
      <scope>test</scope>
    </dependency>

<<<<<<< HEAD
    </dependencies>
=======
    <dependency>
      <groupId>com.google.guava</groupId>
      <artifactId>guava</artifactId>
      <scope>test</scope>
    </dependency>

  </dependencies>
>>>>>>> 01942ac2

</project><|MERGE_RESOLUTION|>--- conflicted
+++ resolved
@@ -5,34 +5,20 @@
 
   <parent>
     <groupId>org.interledger</groupId>
-<<<<<<< HEAD
-    <artifactId>ilp-core</artifactId>
-    <version>1.0.0-SNAPSHOT</version>
-=======
     <artifactId>quilt-parent</artifactId>
     <version>0.1.0-SNAPSHOT</version>
   </parent>
->>>>>>> 01942ac2
 
   <modelVersion>4.0.0</modelVersion>
   <groupId>org.interledger</groupId>
   <artifactId>ilp-core</artifactId>
   <version>1.0.0-SNAPSHOT</version>
 
-<<<<<<< HEAD
-    <dependencies>
-        <dependency>
-            <groupId>${project.groupId}</groupId>
-            <artifactId>ilp-annotations</artifactId>
-            <scope>provided</scope>
-        </dependency>
-=======
   <name>Interledger Core</name>
   <description>Core libraries for implementing the Interledger suite of protocols.</description>
   <url>https://github.com/interledger/java-ilp-core</url>
   <inceptionYear>2016</inceptionYear>
   <packaging>jar</packaging>
->>>>>>> 01942ac2
 
   <dependencies>
     <dependency>
@@ -69,9 +55,6 @@
       <scope>test</scope>
     </dependency>
 
-<<<<<<< HEAD
-    </dependencies>
-=======
     <dependency>
       <groupId>com.google.guava</groupId>
       <artifactId>guava</artifactId>
@@ -79,6 +62,5 @@
     </dependency>
 
   </dependencies>
->>>>>>> 01942ac2
 
 </project>