<?xml version="1.0" encoding="UTF-8"?>
<project xmlns="http://maven.apache.org/POM/4.0.0"
<<<<<<< HEAD
  xsi:schemaLocation="http://maven.apache.org/POM/4.0.0 http://maven.apache.org/xsd/maven-4.0.0.xsd"
  xmlns:xsi="http://www.w3.org/2001/XMLSchema-instance">
=======
         xsi:schemaLocation="http://maven.apache.org/POM/4.0.0 http://maven.apache.org/xsd/maven-4.0.0.xsd"
         xmlns:xsi="http://www.w3.org/2001/XMLSchema-instance">
>>>>>>> f36ac3c3

  <parent>
    <groupId>org.interledger</groupId>
    <artifactId>quilt-parent</artifactId>
    <version>0.1.0-SNAPSHOT</version>
  </parent>
<<<<<<< HEAD

  <modelVersion>4.0.0</modelVersion>
  <groupId>org.interledger</groupId>
  <artifactId>ilp-core</artifactId>
  <version>0.9.2-SNAPSHOT</version>

  <name>Interledger Core</name>
  <description>Core libraries for implementing the Interledger suite of protocols.</description>
  <url>https://github.com/interledger/java-ilp-core</url>
  <inceptionYear>2016</inceptionYear>
  <packaging>jar</packaging>

  <dependencies>
    <dependency>
      <groupId>${project.groupId}</groupId>
      <artifactId>ilp-annotations</artifactId>
      <scope>provided</scope>
    </dependency>

    <dependency>
      <groupId>${project.groupId}</groupId>
      <artifactId>crypto-conditions</artifactId>
    </dependency>

    <dependency>
      <groupId>org.immutables</groupId>
      <artifactId>value</artifactId>
    </dependency>

    <dependency>
      <groupId>junit</groupId>
      <artifactId>junit</artifactId>
      <scope>test</scope>
    </dependency>

    <dependency>
      <groupId>org.mockito</groupId>
      <artifactId>mockito-core</artifactId>
=======

  <modelVersion>4.0.0</modelVersion>
  <groupId>org.interledger</groupId>
  <artifactId>ilp-core</artifactId>
  <version>1.0.0-SNAPSHOT</version>

  <name>Interledger Core</name>
  <description>Core libraries for implementing the Interledger suite of protocols.</description>
  <url>https://github.com/interledger/java-ilp-core</url>
  <inceptionYear>2016</inceptionYear>
  <packaging>jar</packaging>

  <dependencies>
    <dependency>
      <groupId>${project.groupId}</groupId>
      <artifactId>ilp-annotations</artifactId>
      <scope>provided</scope>
    </dependency>

    <dependency>
      <groupId>${project.groupId}</groupId>
      <artifactId>crypto-conditions</artifactId>
    </dependency>

    <dependency>
      <groupId>org.immutables</groupId>
      <artifactId>value</artifactId>
    </dependency>

    <dependency>
      <groupId>junit</groupId>
      <artifactId>junit</artifactId>
>>>>>>> f36ac3c3
      <scope>test</scope>
    </dependency>

    <dependency>
<<<<<<< HEAD
      <groupId>org.hamcrest</groupId>
      <artifactId>hamcrest-all</artifactId>
=======
      <groupId>org.mockito</groupId>
      <artifactId>mockito-core</artifactId>
>>>>>>> f36ac3c3
      <scope>test</scope>
    </dependency>

    <dependency>
<<<<<<< HEAD
      <groupId>com.google.guava</groupId>
      <artifactId>guava</artifactId>
=======
      <groupId>org.hamcrest</groupId>
      <artifactId>hamcrest-all</artifactId>
>>>>>>> f36ac3c3
      <scope>test</scope>
    </dependency>

    <dependency>
<<<<<<< HEAD
      <groupId>org.javamoney</groupId>
      <artifactId>moneta</artifactId>
=======
      <groupId>com.google.guava</groupId>
      <artifactId>guava</artifactId>
      <scope>test</scope>
>>>>>>> f36ac3c3
    </dependency>

  </dependencies>

</project><|MERGE_RESOLUTION|>--- conflicted
+++ resolved
@@ -1,24 +1,18 @@
 <?xml version="1.0" encoding="UTF-8"?>
 <project xmlns="http://maven.apache.org/POM/4.0.0"
-<<<<<<< HEAD
-  xsi:schemaLocation="http://maven.apache.org/POM/4.0.0 http://maven.apache.org/xsd/maven-4.0.0.xsd"
-  xmlns:xsi="http://www.w3.org/2001/XMLSchema-instance">
-=======
          xsi:schemaLocation="http://maven.apache.org/POM/4.0.0 http://maven.apache.org/xsd/maven-4.0.0.xsd"
          xmlns:xsi="http://www.w3.org/2001/XMLSchema-instance">
->>>>>>> f36ac3c3
 
   <parent>
     <groupId>org.interledger</groupId>
     <artifactId>quilt-parent</artifactId>
     <version>0.1.0-SNAPSHOT</version>
   </parent>
-<<<<<<< HEAD
 
   <modelVersion>4.0.0</modelVersion>
   <groupId>org.interledger</groupId>
   <artifactId>ilp-core</artifactId>
-  <version>0.9.2-SNAPSHOT</version>
+  <version>1.0.0-SNAPSHOT</version>
 
   <name>Interledger Core</name>
   <description>Core libraries for implementing the Interledger suite of protocols.</description>
@@ -52,74 +46,19 @@
     <dependency>
       <groupId>org.mockito</groupId>
       <artifactId>mockito-core</artifactId>
-=======
-
-  <modelVersion>4.0.0</modelVersion>
-  <groupId>org.interledger</groupId>
-  <artifactId>ilp-core</artifactId>
-  <version>1.0.0-SNAPSHOT</version>
-
-  <name>Interledger Core</name>
-  <description>Core libraries for implementing the Interledger suite of protocols.</description>
-  <url>https://github.com/interledger/java-ilp-core</url>
-  <inceptionYear>2016</inceptionYear>
-  <packaging>jar</packaging>
-
-  <dependencies>
-    <dependency>
-      <groupId>${project.groupId}</groupId>
-      <artifactId>ilp-annotations</artifactId>
-      <scope>provided</scope>
-    </dependency>
-
-    <dependency>
-      <groupId>${project.groupId}</groupId>
-      <artifactId>crypto-conditions</artifactId>
-    </dependency>
-
-    <dependency>
-      <groupId>org.immutables</groupId>
-      <artifactId>value</artifactId>
-    </dependency>
-
-    <dependency>
-      <groupId>junit</groupId>
-      <artifactId>junit</artifactId>
->>>>>>> f36ac3c3
       <scope>test</scope>
     </dependency>
 
     <dependency>
-<<<<<<< HEAD
       <groupId>org.hamcrest</groupId>
       <artifactId>hamcrest-all</artifactId>
-=======
-      <groupId>org.mockito</groupId>
-      <artifactId>mockito-core</artifactId>
->>>>>>> f36ac3c3
       <scope>test</scope>
     </dependency>
 
     <dependency>
-<<<<<<< HEAD
-      <groupId>com.google.guava</groupId>
-      <artifactId>guava</artifactId>
-=======
-      <groupId>org.hamcrest</groupId>
-      <artifactId>hamcrest-all</artifactId>
->>>>>>> f36ac3c3
-      <scope>test</scope>
-    </dependency>
-
-    <dependency>
-<<<<<<< HEAD
-      <groupId>org.javamoney</groupId>
-      <artifactId>moneta</artifactId>
-=======
       <groupId>com.google.guava</groupId>
       <artifactId>guava</artifactId>
       <scope>test</scope>
->>>>>>> f36ac3c3
     </dependency>
 
   </dependencies>
