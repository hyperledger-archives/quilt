<?xml version="1.0" encoding="UTF-8"?>
<project xmlns="http://maven.apache.org/POM/4.0.0"
  xsi:schemaLocation="http://maven.apache.org/POM/4.0.0 http://maven.apache.org/xsd/maven-4.0.0.xsd"
  xmlns:xsi="http://www.w3.org/2001/XMLSchema-instance">

  <parent>
    <groupId>org.interledger</groupId>
    <artifactId>quilt-parent</artifactId>
<<<<<<< HEAD
    <version>0.12.100-SNAPSHOT</version>
=======
    <version>0.12.1-SNAPSHOT</version>
>>>>>>> c600fb6d
  </parent>
  <modelVersion>4.0.0</modelVersion>

  <name>Interledger Core</name>
  <artifactId>ilp-core</artifactId>
  <description>Core libraries for implementing the Interledger suite of protocols.</description>
  <packaging>jar</packaging>

  <dependencies>
    <dependency>
      <groupId>${project.groupId}</groupId>
      <artifactId>ilp-annotations</artifactId>
      <scope>provided</scope>
    </dependency>

    <dependency>
      <groupId>org.immutables</groupId>
      <artifactId>value</artifactId>
    </dependency>

    <dependency>
      <groupId>junit</groupId>
      <artifactId>junit</artifactId>
      <scope>test</scope>
    </dependency>

    <dependency>
      <groupId>org.mockito</groupId>
      <artifactId>mockito-core</artifactId>
      <scope>test</scope>
    </dependency>

    <dependency>
      <groupId>org.hamcrest</groupId>
      <artifactId>hamcrest-all</artifactId>
      <scope>test</scope>
    </dependency>

    <dependency>
      <groupId>com.google.guava</groupId>
      <artifactId>guava</artifactId>
      <scope>test</scope>
    </dependency>

  </dependencies>

</project><|MERGE_RESOLUTION|>--- conflicted
+++ resolved
@@ -6,11 +6,7 @@
   <parent>
     <groupId>org.interledger</groupId>
     <artifactId>quilt-parent</artifactId>
-<<<<<<< HEAD
-    <version>0.12.100-SNAPSHOT</version>
-=======
     <version>0.12.1-SNAPSHOT</version>
->>>>>>> c600fb6d
   </parent>
   <modelVersion>4.0.0</modelVersion>
 
