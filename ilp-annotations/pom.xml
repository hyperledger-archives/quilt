<?xml version="1.0" encoding="UTF-8"?>
<project xmlns="http://maven.apache.org/POM/4.0.0"
         xmlns:xsi="http://www.w3.org/2001/XMLSchema-instance"
         xsi:schemaLocation="http://maven.apache.org/POM/4.0.0 http://maven.apache.org/xsd/maven-4.0.0.xsd">
  <parent>
    <artifactId>quilt-parent</artifactId>
    <groupId>org.interledger</groupId>
<<<<<<< HEAD
    <version>0.11.0-SNAPSHOT</version>
=======
    <version>0.2.0-SNAPSHOT</version>
>>>>>>> 49898403
  </parent>

  <name>Interledger Annotations</name>
  <groupId>org.interledger</groupId>
  <artifactId>ilp-annotations</artifactId>
<<<<<<< HEAD
=======
  <version>0.2.0-SNAPSHOT</version>
>>>>>>> 49898403
  <modelVersion>4.0.0</modelVersion>

  <packaging>jar</packaging>

  <dependencies>
    <dependency>
      <groupId>org.immutables</groupId>
      <artifactId>value</artifactId>
      <scope>provided</scope>
    </dependency>
  </dependencies>
</project><|MERGE_RESOLUTION|>--- conflicted
+++ resolved
@@ -5,20 +5,13 @@
   <parent>
     <artifactId>quilt-parent</artifactId>
     <groupId>org.interledger</groupId>
-<<<<<<< HEAD
-    <version>0.11.0-SNAPSHOT</version>
-=======
     <version>0.2.0-SNAPSHOT</version>
->>>>>>> 49898403
   </parent>
 
   <name>Interledger Annotations</name>
   <groupId>org.interledger</groupId>
   <artifactId>ilp-annotations</artifactId>
-<<<<<<< HEAD
-=======
   <version>0.2.0-SNAPSHOT</version>
->>>>>>> 49898403
   <modelVersion>4.0.0</modelVersion>
 
   <packaging>jar</packaging>
