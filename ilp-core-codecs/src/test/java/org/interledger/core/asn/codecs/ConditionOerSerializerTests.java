--- conflicted
+++ resolved
@@ -3,11 +3,7 @@
 import static org.hamcrest.CoreMatchers.is;
 import static org.hamcrest.MatcherAssert.assertThat;
 
-<<<<<<< HEAD
-import org.interledger.core.InterledgerCondition;
-=======
 import org.interledger.core.Condition;
->>>>>>> 49898403
 import org.interledger.core.asn.framework.InterledgerCodecContextFactory;
 import org.interledger.encoding.asn.framework.CodecContext;
 
@@ -27,7 +23,7 @@
 
   // first data value (0) is default
   @Parameter
-  public InterledgerCondition condition;
+  public Condition condition;
 
   /**
    * The data for this test...
@@ -35,11 +31,7 @@
   @Parameters
   public static Collection<Object[]> data() {
     return Arrays
-<<<<<<< HEAD
-        .asList(new Object[][] {{InterledgerCondition.from(new byte[32])},
-=======
         .asList(new Object[][] {{Condition.of(new byte[32])},
->>>>>>> 49898403
             // TODO: Some more test values
         });
   }
@@ -54,12 +46,7 @@
     final ByteArrayInputStream byteArrayInputStream =
         new ByteArrayInputStream(outputStream.toByteArray());
 
-<<<<<<< HEAD
-    final InterledgerCondition decodedCondition
-        = context.read(InterledgerCondition.class, byteArrayInputStream);
-=======
     final Condition decodedCondition = context.read(Condition.class, byteArrayInputStream);
->>>>>>> 49898403
     assertThat(decodedCondition, is(condition));
   }
 }