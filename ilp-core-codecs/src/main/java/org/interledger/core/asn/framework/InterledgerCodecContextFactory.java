package org.interledger.core.asn.framework;

import org.interledger.core.Condition;
import org.interledger.core.Fulfillment;
import org.interledger.core.InterledgerAddress;
import org.interledger.core.InterledgerCondition;
import org.interledger.core.InterledgerErrorCode;
import org.interledger.core.InterledgerFulfillPacket;
import org.interledger.core.InterledgerFulfillment;
import org.interledger.core.InterledgerPacket;
import org.interledger.core.InterledgerPreparePacket;
import org.interledger.core.InterledgerRejectPacket;
import org.interledger.core.asn.codecs.AsnConditionCodec;
import org.interledger.core.asn.codecs.AsnFulfillmentCodec;
import org.interledger.core.asn.codecs.AsnInterledgerAddressCodec;
import org.interledger.core.asn.codecs.AsnInterledgerErrorCodeCodec;
import org.interledger.core.asn.codecs.AsnInterledgerFulfillPacketCodec;
import org.interledger.core.asn.codecs.AsnInterledgerPacketCodec;
import org.interledger.core.asn.codecs.AsnInterledgerPreparePacketCodec;
import org.interledger.core.asn.codecs.AsnInterledgerRejectPacketCodec;
import org.interledger.core.asn.codecs.AsnTimestampCodec;
import org.interledger.encoding.asn.framework.CodecContext;
import org.interledger.encoding.asn.framework.CodecContextFactory;
import org.interledger.encoding.asn.serializers.oer.AsnCharStringOerSerializer;
import org.interledger.encoding.asn.serializers.oer.AsnOctetStringOerSerializer;
import org.interledger.encoding.asn.serializers.oer.AsnSequenceOerSerializer;

import java.time.Instant;

/**
 * A factory class for constructing a CodecContext that can read and write Interledger objects using
 * ASN.1 OER encoding.
 */
public class InterledgerCodecContextFactory {

  /**
   * Create an instance of {@link CodecContext} that encodes and decodes Interledger packets using
   * ASN.1 OER encoding.
   *
   * @return A new instance of {@link CodecContext}.
   */
  public static CodecContext oer() {
    return CodecContextFactory.getContext(CodecContextFactory.OCTET_ENCODING_RULES)
        .register(Instant.class, AsnTimestampCodec::new)
<<<<<<< HEAD
        .register(InterledgerCondition.class, AsnConditionCodec::new,
            new AsnOctetStringOerSerializer())
        .register(InterledgerFulfillment.class, AsnFulfillmentCodec::new,
=======
        .register(Condition.class, AsnConditionCodec::new,
            new AsnOctetStringOerSerializer())
        .register(Fulfillment.class, AsnFulfillmentCodec::new,
>>>>>>> 49898403
            new AsnOctetStringOerSerializer())
        .register(InterledgerAddress.class, AsnInterledgerAddressCodec::new,
            new AsnCharStringOerSerializer())
        .register(InterledgerErrorCode.class, AsnInterledgerErrorCodeCodec::new,
            new AsnCharStringOerSerializer())
        .register(InterledgerFulfillPacket.class, AsnInterledgerFulfillPacketCodec::new,
            new AsnSequenceOerSerializer())
        .register(InterledgerPacket.class, AsnInterledgerPacketCodec::new,
            new AsnSequenceOerSerializer())
        .register(InterledgerPreparePacket.class, AsnInterledgerPreparePacketCodec::new,
            new AsnSequenceOerSerializer())
        .register(InterledgerRejectPacket.class, AsnInterledgerRejectPacketCodec::new,
            new AsnSequenceOerSerializer());
  }
}<|MERGE_RESOLUTION|>--- conflicted
+++ resolved
@@ -3,10 +3,8 @@
 import org.interledger.core.Condition;
 import org.interledger.core.Fulfillment;
 import org.interledger.core.InterledgerAddress;
-import org.interledger.core.InterledgerCondition;
 import org.interledger.core.InterledgerErrorCode;
 import org.interledger.core.InterledgerFulfillPacket;
-import org.interledger.core.InterledgerFulfillment;
 import org.interledger.core.InterledgerPacket;
 import org.interledger.core.InterledgerPreparePacket;
 import org.interledger.core.InterledgerRejectPacket;
@@ -42,15 +40,9 @@
   public static CodecContext oer() {
     return CodecContextFactory.getContext(CodecContextFactory.OCTET_ENCODING_RULES)
         .register(Instant.class, AsnTimestampCodec::new)
-<<<<<<< HEAD
-        .register(InterledgerCondition.class, AsnConditionCodec::new,
-            new AsnOctetStringOerSerializer())
-        .register(InterledgerFulfillment.class, AsnFulfillmentCodec::new,
-=======
         .register(Condition.class, AsnConditionCodec::new,
             new AsnOctetStringOerSerializer())
         .register(Fulfillment.class, AsnFulfillmentCodec::new,
->>>>>>> 49898403
             new AsnOctetStringOerSerializer())
         .register(InterledgerAddress.class, AsnInterledgerAddressCodec::new,
             new AsnCharStringOerSerializer())
