--- conflicted
+++ resolved
@@ -1,33 +1,16 @@
 package org.interledger.core.asn.codecs;
 
-<<<<<<< HEAD
-import org.interledger.core.InterledgerFulfillment;
-import org.interledger.encoding.asn.codecs.AsnOctetStringBasedObjectCodec;
-import org.interledger.encoding.asn.codecs.AsnSizeConstraint;
-
-public class AsnFulfillmentCodec extends AsnOctetStringBasedObjectCodec<InterledgerFulfillment> {
-=======
 import org.interledger.core.Fulfillment;
 import org.interledger.encoding.asn.codecs.AsnOctetStringBasedObjectCodec;
 import org.interledger.encoding.asn.codecs.AsnSizeConstraint;
 
 public class AsnFulfillmentCodec extends AsnOctetStringBasedObjectCodec<Fulfillment> {
->>>>>>> 49898403
 
   public AsnFulfillmentCodec() {
     super(new AsnSizeConstraint(32));
   }
 
   @Override
-<<<<<<< HEAD
-  public InterledgerFulfillment decode() {
-    return InterledgerFulfillment.from(getBytes());
-  }
-
-  @Override
-  public void encode(InterledgerFulfillment value) {
-    setBytes(value.getBytes());
-=======
   public Fulfillment decode() {
     return Fulfillment.of(getBytes());
   }
@@ -35,6 +18,5 @@
   @Override
   public void encode(Fulfillment value) {
     setBytes(value.getPreimage());
->>>>>>> 49898403
   }
 }